--- conflicted
+++ resolved
@@ -30,15 +30,9 @@
         "release": "yarn build && changeset publish"
     },
     "devDependencies": {
-<<<<<<< HEAD
         "@tsconfig/node18": "^1.0.1",
-        "@typescript-eslint/eslint-plugin": "5.46.1",
-        "@typescript-eslint/parser": "5.46.1",
-=======
-        "@tsconfig/node16": "1.0.3",
         "@typescript-eslint/eslint-plugin": "5.47.0",
         "@typescript-eslint/parser": "5.47.0",
->>>>>>> ed6058e1
         "concurrently": "7.6.0",
         "dotenv": "16.0.3",
         "eslint": "8.30.0",
