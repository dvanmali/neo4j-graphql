{
    "name": "neo4j-graphql",
    "author": "Neo4j Inc.",
    "repository": {
        "type": "git",
        "url": "git+https://github.com/neo4j/graphql.git"
    },
    "private": true,
    "workspaces": [
        "docs",
        "packages/*",
        "examples/migration",
        "examples/neo-push/*"
    ],
    "scripts": {
        "build": "tsc --build tsconfig.production.json",
        "lint": "eslint --cache .",
        "test": "jest",
        "test:pr": "run-s lint test",
        "neo-push": "concurrently \"yarn workspace neo-push-server start\" \"yarn workspace neo-push-client start\"",
        "neo-push:seed": "yarn workspace neo-push-server run seed",
        "test-docker": "docker-compose up --build --abort-on-container-exit",
        "prepare": "husky install"
    },
    "devDependencies": {
<<<<<<< HEAD
        "@tsconfig/node12": "^1.0.9",
        "@typescript-eslint/eslint-plugin": "4.1.1",
        "@typescript-eslint/parser": "4.15.1",
        "concurrently": "6.0.0",
        "eslint": "7.9.0",
        "eslint-config-airbnb-typescript": "10.0.0",
        "eslint-config-prettier": "6.11.0",
        "eslint-import-resolver-typescript": "^2.4.0",
=======
        "@tsconfig/node12": "1.0.9",
        "@typescript-eslint/eslint-plugin": "5.18.0",
        "@typescript-eslint/parser": "5.18.0",
        "concurrently": "7.1.0",
        "dotenv": "16.0.0",
        "eslint": "8.12.0",
        "eslint-config-airbnb-typescript": "17.0.0",
        "eslint-config-prettier": "8.5.0",
        "eslint-import-resolver-typescript": "2.7.1",
>>>>>>> 16fbf2df
        "eslint-plugin-eslint-comments": "3.2.0",
        "eslint-plugin-import": "2.26.0",
        "eslint-plugin-jest": "26.1.3",
        "eslint-plugin-jsx-a11y": "6.5.1",
        "eslint-plugin-react": "7.29.4",
        "graphql": "16.3.0",
        "husky": "7.0.4",
        "jest": "27.5.1",
        "lint-staged": "12.3.7",
        "neo4j-driver": "4.4.5",
        "npm-run-all": "4.1.5",
        "prettier": "2.6.2",
        "set-tz": "0.2.0",
<<<<<<< HEAD
        "ts-jest": "^26.5.4",
        "typescript": "4.2.4"
    }
=======
        "ts-jest": "27.1.4",
        "typescript": "4.6.3"
    },
    "packageManager": "yarn@3.2.0"
>>>>>>> 16fbf2df
}<|MERGE_RESOLUTION|>--- conflicted
+++ resolved
@@ -23,16 +23,6 @@
         "prepare": "husky install"
     },
     "devDependencies": {
-<<<<<<< HEAD
-        "@tsconfig/node12": "^1.0.9",
-        "@typescript-eslint/eslint-plugin": "4.1.1",
-        "@typescript-eslint/parser": "4.15.1",
-        "concurrently": "6.0.0",
-        "eslint": "7.9.0",
-        "eslint-config-airbnb-typescript": "10.0.0",
-        "eslint-config-prettier": "6.11.0",
-        "eslint-import-resolver-typescript": "^2.4.0",
-=======
         "@tsconfig/node12": "1.0.9",
         "@typescript-eslint/eslint-plugin": "5.18.0",
         "@typescript-eslint/parser": "5.18.0",
@@ -42,7 +32,6 @@
         "eslint-config-airbnb-typescript": "17.0.0",
         "eslint-config-prettier": "8.5.0",
         "eslint-import-resolver-typescript": "2.7.1",
->>>>>>> 16fbf2df
         "eslint-plugin-eslint-comments": "3.2.0",
         "eslint-plugin-import": "2.26.0",
         "eslint-plugin-jest": "26.1.3",
@@ -56,14 +45,8 @@
         "npm-run-all": "4.1.5",
         "prettier": "2.6.2",
         "set-tz": "0.2.0",
-<<<<<<< HEAD
-        "ts-jest": "^26.5.4",
-        "typescript": "4.2.4"
-    }
-=======
         "ts-jest": "27.1.4",
         "typescript": "4.6.3"
     },
     "packageManager": "yarn@3.2.0"
->>>>>>> 16fbf2df
 }