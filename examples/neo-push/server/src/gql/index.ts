import { ApolloServer } from "apollo-server-express";
import { Neo4jGraphQL } from "@neo4j/graphql";
import { OGM } from "@neo4j/graphql-ogm";
import { JWTPlugin } from "@neo4j/graphql-plugin-auth";
import { driver } from "../neo4j";
import { Context } from "../types";
import * as User from "./User";
import * as Blog from "./Blog";
import * as Post from "./Post";
import * as Comment from "./Comment";
import * as config from "../config";

export const typeDefs = [User.typeDefs, Blog.typeDefs, Post.typeDefs, Comment.typeDefs];

export const resolvers = {
    ...User.resolvers,
};

export const ogm = new OGM({
    typeDefs,
    driver,
});

<<<<<<< HEAD
export const neoSchema = new Neo4jGraphQL({
    typeDefs,
    resolvers,
    plugins: {
        jwt: new JWTPlugin({
            secret: config.NEO4J_GRAPHQL_JWT_SECRET,
        }),
    },
});
=======
export async function getServer(): Promise<ApolloServer> {
    await ogm.init();

    const neoSchema = new Neo4jGraphQL({
        typeDefs,
        resolvers,
        config: {
            jwt: {
                secret: config.NEO4J_GRAPHQL_JWT_SECRET,
            },
        },
    });

    const server: ApolloServer = new ApolloServer({
        schema: await neoSchema.getSchema(),
        context: ({ req }) => ({ ogm, driver, req } as Context),
    });
>>>>>>> f79a0480

    return server;
}<|MERGE_RESOLUTION|>--- conflicted
+++ resolved
@@ -21,27 +21,16 @@
     driver,
 });
 
-<<<<<<< HEAD
-export const neoSchema = new Neo4jGraphQL({
-    typeDefs,
-    resolvers,
-    plugins: {
-        jwt: new JWTPlugin({
-            secret: config.NEO4J_GRAPHQL_JWT_SECRET,
-        }),
-    },
-});
-=======
 export async function getServer(): Promise<ApolloServer> {
     await ogm.init();
 
     const neoSchema = new Neo4jGraphQL({
         typeDefs,
         resolvers,
-        config: {
-            jwt: {
+        plugins: {
+            jwt: new JWTPlugin({
                 secret: config.NEO4J_GRAPHQL_JWT_SECRET,
-            },
+            }),
         },
     });
 
@@ -49,7 +38,6 @@
         schema: await neoSchema.getSchema(),
         context: ({ req }) => ({ ogm, driver, req } as Context),
     });
->>>>>>> f79a0480
 
     return server;
 }