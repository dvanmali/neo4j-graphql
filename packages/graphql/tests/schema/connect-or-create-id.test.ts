--- conflicted
+++ resolved
@@ -161,8 +161,7 @@
               AND: [ActorMoviesNodeAggregationWhereInput!]
               NOT: ActorMoviesNodeAggregationWhereInput
               OR: [ActorMoviesNodeAggregationWhereInput!]
-<<<<<<< HEAD
-              id_EQUAL: ID
+              id_EQUAL: ID @deprecated(reason: \\"Aggregation filters that are not relying on an aggregating function will be deprecated.\\")
               title_AVERAGE_EQUAL: Float @deprecated(reason: \\"Please use the explicit _LENGTH version for string aggregation.\\")
               title_AVERAGE_GT: Float @deprecated(reason: \\"Please use the explicit _LENGTH version for string aggregation.\\")
               title_AVERAGE_GTE: Float @deprecated(reason: \\"Please use the explicit _LENGTH version for string aggregation.\\")
@@ -173,9 +172,9 @@
               title_AVERAGE_LENGTH_LTE: Float
               title_AVERAGE_LT: Float @deprecated(reason: \\"Please use the explicit _LENGTH version for string aggregation.\\")
               title_AVERAGE_LTE: Float @deprecated(reason: \\"Please use the explicit _LENGTH version for string aggregation.\\")
-              title_EQUAL: String
-              title_GT: Int
-              title_GTE: Int
+              title_EQUAL: String @deprecated(reason: \\"Aggregation filters that are not relying on an aggregating function will be deprecated.\\")
+              title_GT: Int @deprecated(reason: \\"Aggregation filters that are not relying on an aggregating function will be deprecated.\\")
+              title_GTE: Int @deprecated(reason: \\"Aggregation filters that are not relying on an aggregating function will be deprecated.\\")
               title_LONGEST_EQUAL: Int @deprecated(reason: \\"Please use the explicit _LENGTH version for string aggregation.\\")
               title_LONGEST_GT: Int @deprecated(reason: \\"Please use the explicit _LENGTH version for string aggregation.\\")
               title_LONGEST_GTE: Int @deprecated(reason: \\"Please use the explicit _LENGTH version for string aggregation.\\")
@@ -186,8 +185,8 @@
               title_LONGEST_LENGTH_LTE: Int
               title_LONGEST_LT: Int @deprecated(reason: \\"Please use the explicit _LENGTH version for string aggregation.\\")
               title_LONGEST_LTE: Int @deprecated(reason: \\"Please use the explicit _LENGTH version for string aggregation.\\")
-              title_LT: Int
-              title_LTE: Int
+              title_LT: Int @deprecated(reason: \\"Aggregation filters that are not relying on an aggregating function will be deprecated.\\")
+              title_LTE: Int @deprecated(reason: \\"Aggregation filters that are not relying on an aggregating function will be deprecated.\\")
               title_SHORTEST_EQUAL: Int @deprecated(reason: \\"Please use the explicit _LENGTH version for string aggregation.\\")
               title_SHORTEST_GT: Int @deprecated(reason: \\"Please use the explicit _LENGTH version for string aggregation.\\")
               title_SHORTEST_GTE: Int @deprecated(reason: \\"Please use the explicit _LENGTH version for string aggregation.\\")
@@ -198,29 +197,6 @@
               title_SHORTEST_LENGTH_LTE: Int
               title_SHORTEST_LT: Int @deprecated(reason: \\"Please use the explicit _LENGTH version for string aggregation.\\")
               title_SHORTEST_LTE: Int @deprecated(reason: \\"Please use the explicit _LENGTH version for string aggregation.\\")
-=======
-              id_EQUAL: ID @deprecated(reason: \\"Aggregation filters that are not relying on an aggregating function will be deprecated.\\")
-              title_AVERAGE_EQUAL: Float
-              title_AVERAGE_GT: Float
-              title_AVERAGE_GTE: Float
-              title_AVERAGE_LT: Float
-              title_AVERAGE_LTE: Float
-              title_EQUAL: String @deprecated(reason: \\"Aggregation filters that are not relying on an aggregating function will be deprecated.\\")
-              title_GT: Int @deprecated(reason: \\"Aggregation filters that are not relying on an aggregating function will be deprecated.\\")
-              title_GTE: Int @deprecated(reason: \\"Aggregation filters that are not relying on an aggregating function will be deprecated.\\")
-              title_LONGEST_EQUAL: Int
-              title_LONGEST_GT: Int
-              title_LONGEST_GTE: Int
-              title_LONGEST_LT: Int
-              title_LONGEST_LTE: Int
-              title_LT: Int @deprecated(reason: \\"Aggregation filters that are not relying on an aggregating function will be deprecated.\\")
-              title_LTE: Int @deprecated(reason: \\"Aggregation filters that are not relying on an aggregating function will be deprecated.\\")
-              title_SHORTEST_EQUAL: Int
-              title_SHORTEST_GT: Int
-              title_SHORTEST_GTE: Int
-              title_SHORTEST_LT: Int
-              title_SHORTEST_LTE: Int
->>>>>>> 90380fc3
             }
 
             type ActorMoviesRelationship {
@@ -667,8 +643,7 @@
               AND: [PostCreatorNodeAggregationWhereInput!]
               NOT: PostCreatorNodeAggregationWhereInput
               OR: [PostCreatorNodeAggregationWhereInput!]
-<<<<<<< HEAD
-              id_EQUAL: ID
+              id_EQUAL: ID @deprecated(reason: \\"Aggregation filters that are not relying on an aggregating function will be deprecated.\\")
               name_AVERAGE_EQUAL: Float @deprecated(reason: \\"Please use the explicit _LENGTH version for string aggregation.\\")
               name_AVERAGE_GT: Float @deprecated(reason: \\"Please use the explicit _LENGTH version for string aggregation.\\")
               name_AVERAGE_GTE: Float @deprecated(reason: \\"Please use the explicit _LENGTH version for string aggregation.\\")
@@ -679,9 +654,9 @@
               name_AVERAGE_LENGTH_LTE: Float
               name_AVERAGE_LT: Float @deprecated(reason: \\"Please use the explicit _LENGTH version for string aggregation.\\")
               name_AVERAGE_LTE: Float @deprecated(reason: \\"Please use the explicit _LENGTH version for string aggregation.\\")
-              name_EQUAL: String
-              name_GT: Int
-              name_GTE: Int
+              name_EQUAL: String @deprecated(reason: \\"Aggregation filters that are not relying on an aggregating function will be deprecated.\\")
+              name_GT: Int @deprecated(reason: \\"Aggregation filters that are not relying on an aggregating function will be deprecated.\\")
+              name_GTE: Int @deprecated(reason: \\"Aggregation filters that are not relying on an aggregating function will be deprecated.\\")
               name_LONGEST_EQUAL: Int @deprecated(reason: \\"Please use the explicit _LENGTH version for string aggregation.\\")
               name_LONGEST_GT: Int @deprecated(reason: \\"Please use the explicit _LENGTH version for string aggregation.\\")
               name_LONGEST_GTE: Int @deprecated(reason: \\"Please use the explicit _LENGTH version for string aggregation.\\")
@@ -692,8 +667,8 @@
               name_LONGEST_LENGTH_LTE: Int
               name_LONGEST_LT: Int @deprecated(reason: \\"Please use the explicit _LENGTH version for string aggregation.\\")
               name_LONGEST_LTE: Int @deprecated(reason: \\"Please use the explicit _LENGTH version for string aggregation.\\")
-              name_LT: Int
-              name_LTE: Int
+              name_LT: Int @deprecated(reason: \\"Aggregation filters that are not relying on an aggregating function will be deprecated.\\")
+              name_LTE: Int @deprecated(reason: \\"Aggregation filters that are not relying on an aggregating function will be deprecated.\\")
               name_SHORTEST_EQUAL: Int @deprecated(reason: \\"Please use the explicit _LENGTH version for string aggregation.\\")
               name_SHORTEST_GT: Int @deprecated(reason: \\"Please use the explicit _LENGTH version for string aggregation.\\")
               name_SHORTEST_GTE: Int @deprecated(reason: \\"Please use the explicit _LENGTH version for string aggregation.\\")
@@ -704,29 +679,6 @@
               name_SHORTEST_LENGTH_LTE: Int
               name_SHORTEST_LT: Int @deprecated(reason: \\"Please use the explicit _LENGTH version for string aggregation.\\")
               name_SHORTEST_LTE: Int @deprecated(reason: \\"Please use the explicit _LENGTH version for string aggregation.\\")
-=======
-              id_EQUAL: ID @deprecated(reason: \\"Aggregation filters that are not relying on an aggregating function will be deprecated.\\")
-              name_AVERAGE_EQUAL: Float
-              name_AVERAGE_GT: Float
-              name_AVERAGE_GTE: Float
-              name_AVERAGE_LT: Float
-              name_AVERAGE_LTE: Float
-              name_EQUAL: String @deprecated(reason: \\"Aggregation filters that are not relying on an aggregating function will be deprecated.\\")
-              name_GT: Int @deprecated(reason: \\"Aggregation filters that are not relying on an aggregating function will be deprecated.\\")
-              name_GTE: Int @deprecated(reason: \\"Aggregation filters that are not relying on an aggregating function will be deprecated.\\")
-              name_LONGEST_EQUAL: Int
-              name_LONGEST_GT: Int
-              name_LONGEST_GTE: Int
-              name_LONGEST_LT: Int
-              name_LONGEST_LTE: Int
-              name_LT: Int @deprecated(reason: \\"Aggregation filters that are not relying on an aggregating function will be deprecated.\\")
-              name_LTE: Int @deprecated(reason: \\"Aggregation filters that are not relying on an aggregating function will be deprecated.\\")
-              name_SHORTEST_EQUAL: Int
-              name_SHORTEST_GT: Int
-              name_SHORTEST_GTE: Int
-              name_SHORTEST_LT: Int
-              name_SHORTEST_LTE: Int
->>>>>>> 90380fc3
             }
 
             type PostCreatorRelationship {
@@ -1038,7 +990,6 @@
               AND: [UserPostsNodeAggregationWhereInput!]
               NOT: UserPostsNodeAggregationWhereInput
               OR: [UserPostsNodeAggregationWhereInput!]
-<<<<<<< HEAD
               content_AVERAGE_EQUAL: Float @deprecated(reason: \\"Please use the explicit _LENGTH version for string aggregation.\\")
               content_AVERAGE_GT: Float @deprecated(reason: \\"Please use the explicit _LENGTH version for string aggregation.\\")
               content_AVERAGE_GTE: Float @deprecated(reason: \\"Please use the explicit _LENGTH version for string aggregation.\\")
@@ -1049,9 +1000,9 @@
               content_AVERAGE_LENGTH_LTE: Float
               content_AVERAGE_LT: Float @deprecated(reason: \\"Please use the explicit _LENGTH version for string aggregation.\\")
               content_AVERAGE_LTE: Float @deprecated(reason: \\"Please use the explicit _LENGTH version for string aggregation.\\")
-              content_EQUAL: String
-              content_GT: Int
-              content_GTE: Int
+              content_EQUAL: String @deprecated(reason: \\"Aggregation filters that are not relying on an aggregating function will be deprecated.\\")
+              content_GT: Int @deprecated(reason: \\"Aggregation filters that are not relying on an aggregating function will be deprecated.\\")
+              content_GTE: Int @deprecated(reason: \\"Aggregation filters that are not relying on an aggregating function will be deprecated.\\")
               content_LONGEST_EQUAL: Int @deprecated(reason: \\"Please use the explicit _LENGTH version for string aggregation.\\")
               content_LONGEST_GT: Int @deprecated(reason: \\"Please use the explicit _LENGTH version for string aggregation.\\")
               content_LONGEST_GTE: Int @deprecated(reason: \\"Please use the explicit _LENGTH version for string aggregation.\\")
@@ -1062,8 +1013,8 @@
               content_LONGEST_LENGTH_LTE: Int
               content_LONGEST_LT: Int @deprecated(reason: \\"Please use the explicit _LENGTH version for string aggregation.\\")
               content_LONGEST_LTE: Int @deprecated(reason: \\"Please use the explicit _LENGTH version for string aggregation.\\")
-              content_LT: Int
-              content_LTE: Int
+              content_LT: Int @deprecated(reason: \\"Aggregation filters that are not relying on an aggregating function will be deprecated.\\")
+              content_LTE: Int @deprecated(reason: \\"Aggregation filters that are not relying on an aggregating function will be deprecated.\\")
               content_SHORTEST_EQUAL: Int @deprecated(reason: \\"Please use the explicit _LENGTH version for string aggregation.\\")
               content_SHORTEST_GT: Int @deprecated(reason: \\"Please use the explicit _LENGTH version for string aggregation.\\")
               content_SHORTEST_GTE: Int @deprecated(reason: \\"Please use the explicit _LENGTH version for string aggregation.\\")
@@ -1074,38 +1025,11 @@
               content_SHORTEST_LENGTH_LTE: Int
               content_SHORTEST_LT: Int @deprecated(reason: \\"Please use the explicit _LENGTH version for string aggregation.\\")
               content_SHORTEST_LTE: Int @deprecated(reason: \\"Please use the explicit _LENGTH version for string aggregation.\\")
-              createdAt_EQUAL: DateTime
-              createdAt_GT: DateTime
-              createdAt_GTE: DateTime
-              createdAt_LT: DateTime
-              createdAt_LTE: DateTime
-=======
-              content_AVERAGE_EQUAL: Float
-              content_AVERAGE_GT: Float
-              content_AVERAGE_GTE: Float
-              content_AVERAGE_LT: Float
-              content_AVERAGE_LTE: Float
-              content_EQUAL: String @deprecated(reason: \\"Aggregation filters that are not relying on an aggregating function will be deprecated.\\")
-              content_GT: Int @deprecated(reason: \\"Aggregation filters that are not relying on an aggregating function will be deprecated.\\")
-              content_GTE: Int @deprecated(reason: \\"Aggregation filters that are not relying on an aggregating function will be deprecated.\\")
-              content_LONGEST_EQUAL: Int
-              content_LONGEST_GT: Int
-              content_LONGEST_GTE: Int
-              content_LONGEST_LT: Int
-              content_LONGEST_LTE: Int
-              content_LT: Int @deprecated(reason: \\"Aggregation filters that are not relying on an aggregating function will be deprecated.\\")
-              content_LTE: Int @deprecated(reason: \\"Aggregation filters that are not relying on an aggregating function will be deprecated.\\")
-              content_SHORTEST_EQUAL: Int
-              content_SHORTEST_GT: Int
-              content_SHORTEST_GTE: Int
-              content_SHORTEST_LT: Int
-              content_SHORTEST_LTE: Int
               createdAt_EQUAL: DateTime @deprecated(reason: \\"Aggregation filters that are not relying on an aggregating function will be deprecated.\\")
               createdAt_GT: DateTime @deprecated(reason: \\"Aggregation filters that are not relying on an aggregating function will be deprecated.\\")
               createdAt_GTE: DateTime @deprecated(reason: \\"Aggregation filters that are not relying on an aggregating function will be deprecated.\\")
               createdAt_LT: DateTime @deprecated(reason: \\"Aggregation filters that are not relying on an aggregating function will be deprecated.\\")
               createdAt_LTE: DateTime @deprecated(reason: \\"Aggregation filters that are not relying on an aggregating function will be deprecated.\\")
->>>>>>> 90380fc3
               createdAt_MAX_EQUAL: DateTime
               createdAt_MAX_GT: DateTime
               createdAt_MAX_GTE: DateTime
