/*
 * Copyright (c) "Neo4j"
 * Neo4j Sweden AB [http://neo4j.com]
 *
 * This file is part of Neo4j.
 *
 * Licensed under the Apache License, Version 2.0 (the "License");
 * you may not use this file except in compliance with the License.
 * You may obtain a copy of the License at
 *
 *     http://www.apache.org/licenses/LICENSE-2.0
 *
 * Unless required by applicable law or agreed to in writing, software
 * distributed under the License is distributed on an "AS IS" BASIS,
 * WITHOUT WARRANTIES OR CONDITIONS OF ANY KIND, either express or implied.
 * See the License for the specific language governing permissions and
 * limitations under the License.
 */

import { printSchemaWithDirectives } from "@graphql-tools/utils";
import { lexicographicSortSchema } from "graphql/utilities";
import { gql } from "apollo-server";
import { Neo4jGraphQL } from "../../../src";

describe("Timestamps", () => {
    test("TimeStamp", () => {
        const typeDefs = gql`
            type Movie {
                id: ID
                createdAt: DateTime! @timestamp(operations: [CREATE])
                updatedAt: DateTime! @timestamp(operations: [UPDATE])
            }
        `;
        const neoSchema = new Neo4jGraphQL({ typeDefs });
        const printedSchema = printSchemaWithDirectives(lexicographicSortSchema(neoSchema.schema));

        expect(printedSchema).toMatchInlineSnapshot(`
            "schema {
              query: Query
              mutation: Mutation
            }

            type CreateInfo {
              bookmark: String
              nodesCreated: Int!
              relationshipsCreated: Int!
            }

            type CreateMoviesMutationResponse {
              info: CreateInfo!
              movies: [Movie!]!
            }

            \\"\\"\\"A date and time, represented as an ISO-8601 string\\"\\"\\"
            scalar DateTime

            type DateTimeAggregateSelectionNonNullable {
              max: DateTime!
              min: DateTime!
            }

            type DeleteInfo {
              bookmark: String
              nodesDeleted: Int!
              relationshipsDeleted: Int!
            }

            type IDAggregateSelectionNullable {
              longest: ID
              shortest: ID
            }

            type Movie {
              createdAt: DateTime!
              id: ID
              updatedAt: DateTime!
            }

            type MovieAggregateSelection {
              count: Int!
              createdAt: DateTimeAggregateSelectionNonNullable!
              id: IDAggregateSelectionNullable!
              updatedAt: DateTimeAggregateSelectionNonNullable!
            }

            input MovieCreateInput {
              id: ID
            }

            input MovieOptions {
              limit: Int
              offset: Int
              \\"\\"\\"
              Specify one or more MovieSort objects to sort Movies by. The sorts will be applied in the order in which they are arranged in the array.
              \\"\\"\\"
              sort: [MovieSort]
            }

<<<<<<< HEAD
            type MovieRootConnection {
              edges: [MovieRootEdge!]!
              pageInfo: PageInfo!
              totalCount: Int!
            }

            type MovieRootEdge {
              cursor: String!
              node: Movie!
            }

            \\"\\"\\"Fields to sort Movies by. The order in which sorts are applied is not guaranteed when specifying many fields in one MovieSort object.\\"\\"\\"
=======
            \\"\\"\\"
            Fields to sort Movies by. The order in which sorts are applied is not guaranteed when specifying many fields in one MovieSort object.
            \\"\\"\\"
>>>>>>> cb4a0dd2
            input MovieSort {
              createdAt: SortDirection
              id: SortDirection
              updatedAt: SortDirection
            }

            input MovieUpdateInput {
              id: ID
            }

            input MovieWhere {
              AND: [MovieWhere!]
              OR: [MovieWhere!]
              createdAt: DateTime
              createdAt_GT: DateTime
              createdAt_GTE: DateTime
              createdAt_IN: [DateTime]
              createdAt_LT: DateTime
              createdAt_LTE: DateTime
              createdAt_NOT: DateTime
              createdAt_NOT_IN: [DateTime]
              id: ID
              id_CONTAINS: ID
              id_ENDS_WITH: ID
              id_IN: [ID]
              id_NOT: ID
              id_NOT_CONTAINS: ID
              id_NOT_ENDS_WITH: ID
              id_NOT_IN: [ID]
              id_NOT_STARTS_WITH: ID
              id_STARTS_WITH: ID
              updatedAt: DateTime
              updatedAt_GT: DateTime
              updatedAt_GTE: DateTime
              updatedAt_IN: [DateTime]
              updatedAt_LT: DateTime
              updatedAt_LTE: DateTime
              updatedAt_NOT: DateTime
              updatedAt_NOT_IN: [DateTime]
            }

            type Mutation {
              createMovies(input: [MovieCreateInput!]!): CreateMoviesMutationResponse!
              deleteMovies(where: MovieWhere): DeleteInfo!
              updateMovies(update: MovieUpdateInput, where: MovieWhere): UpdateMoviesMutationResponse!
            }

            \\"\\"\\"Pagination information (Relay)\\"\\"\\"
            type PageInfo {
              endCursor: String
              hasNextPage: Boolean!
              hasPreviousPage: Boolean!
              startCursor: String
            }

            type Query {
              movies(options: MovieOptions, where: MovieWhere): [Movie!]!
              moviesAggregate(where: MovieWhere): MovieAggregateSelection!
              moviesConnection(after: String, before: String, first: Int, last: Int, sort: [MovieSort], where: MovieWhere): MovieRootConnection!
            }

            enum SortDirection {
              \\"\\"\\"Sort by field values in ascending order.\\"\\"\\"
              ASC
              \\"\\"\\"Sort by field values in descending order.\\"\\"\\"
              DESC
            }

            type UpdateInfo {
              bookmark: String
              nodesCreated: Int!
              nodesDeleted: Int!
              relationshipsCreated: Int!
              relationshipsDeleted: Int!
            }

            type UpdateMoviesMutationResponse {
              info: UpdateInfo!
              movies: [Movie!]!
            }"
        `);
    });
});<|MERGE_RESOLUTION|>--- conflicted
+++ resolved
@@ -96,7 +96,6 @@
               sort: [MovieSort]
             }
 
-<<<<<<< HEAD
             type MovieRootConnection {
               edges: [MovieRootEdge!]!
               pageInfo: PageInfo!
@@ -109,11 +108,6 @@
             }
 
             \\"\\"\\"Fields to sort Movies by. The order in which sorts are applied is not guaranteed when specifying many fields in one MovieSort object.\\"\\"\\"
-=======
-            \\"\\"\\"
-            Fields to sort Movies by. The order in which sorts are applied is not guaranteed when specifying many fields in one MovieSort object.
-            \\"\\"\\"
->>>>>>> cb4a0dd2
             input MovieSort {
               createdAt: SortDirection
               id: SortDirection
