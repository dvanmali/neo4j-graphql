--- conflicted
+++ resolved
@@ -362,7 +362,6 @@
               AND: [Node2RelatedToNodeAggregationWhereInput!]
               NOT: Node2RelatedToNodeAggregationWhereInput
               OR: [Node2RelatedToNodeAggregationWhereInput!]
-<<<<<<< HEAD
               property_AVERAGE_EQUAL: Float @deprecated(reason: \\"Please use the explicit _LENGTH version for string aggregation.\\")
               property_AVERAGE_GT: Float @deprecated(reason: \\"Please use the explicit _LENGTH version for string aggregation.\\")
               property_AVERAGE_GTE: Float @deprecated(reason: \\"Please use the explicit _LENGTH version for string aggregation.\\")
@@ -373,9 +372,9 @@
               property_AVERAGE_LENGTH_LTE: Float
               property_AVERAGE_LT: Float @deprecated(reason: \\"Please use the explicit _LENGTH version for string aggregation.\\")
               property_AVERAGE_LTE: Float @deprecated(reason: \\"Please use the explicit _LENGTH version for string aggregation.\\")
-              property_EQUAL: String
-              property_GT: Int
-              property_GTE: Int
+              property_EQUAL: String @deprecated(reason: \\"Aggregation filters that are not relying on an aggregating function will be deprecated.\\")
+              property_GT: Int @deprecated(reason: \\"Aggregation filters that are not relying on an aggregating function will be deprecated.\\")
+              property_GTE: Int @deprecated(reason: \\"Aggregation filters that are not relying on an aggregating function will be deprecated.\\")
               property_LONGEST_EQUAL: Int @deprecated(reason: \\"Please use the explicit _LENGTH version for string aggregation.\\")
               property_LONGEST_GT: Int @deprecated(reason: \\"Please use the explicit _LENGTH version for string aggregation.\\")
               property_LONGEST_GTE: Int @deprecated(reason: \\"Please use the explicit _LENGTH version for string aggregation.\\")
@@ -386,8 +385,8 @@
               property_LONGEST_LENGTH_LTE: Int
               property_LONGEST_LT: Int @deprecated(reason: \\"Please use the explicit _LENGTH version for string aggregation.\\")
               property_LONGEST_LTE: Int @deprecated(reason: \\"Please use the explicit _LENGTH version for string aggregation.\\")
-              property_LT: Int
-              property_LTE: Int
+              property_LT: Int @deprecated(reason: \\"Aggregation filters that are not relying on an aggregating function will be deprecated.\\")
+              property_LTE: Int @deprecated(reason: \\"Aggregation filters that are not relying on an aggregating function will be deprecated.\\")
               property_SHORTEST_EQUAL: Int @deprecated(reason: \\"Please use the explicit _LENGTH version for string aggregation.\\")
               property_SHORTEST_GT: Int @deprecated(reason: \\"Please use the explicit _LENGTH version for string aggregation.\\")
               property_SHORTEST_GTE: Int @deprecated(reason: \\"Please use the explicit _LENGTH version for string aggregation.\\")
@@ -398,28 +397,6 @@
               property_SHORTEST_LENGTH_LTE: Int
               property_SHORTEST_LT: Int @deprecated(reason: \\"Please use the explicit _LENGTH version for string aggregation.\\")
               property_SHORTEST_LTE: Int @deprecated(reason: \\"Please use the explicit _LENGTH version for string aggregation.\\")
-=======
-              property_AVERAGE_EQUAL: Float
-              property_AVERAGE_GT: Float
-              property_AVERAGE_GTE: Float
-              property_AVERAGE_LT: Float
-              property_AVERAGE_LTE: Float
-              property_EQUAL: String @deprecated(reason: \\"Aggregation filters that are not relying on an aggregating function will be deprecated.\\")
-              property_GT: Int @deprecated(reason: \\"Aggregation filters that are not relying on an aggregating function will be deprecated.\\")
-              property_GTE: Int @deprecated(reason: \\"Aggregation filters that are not relying on an aggregating function will be deprecated.\\")
-              property_LONGEST_EQUAL: Int
-              property_LONGEST_GT: Int
-              property_LONGEST_GTE: Int
-              property_LONGEST_LT: Int
-              property_LONGEST_LTE: Int
-              property_LT: Int @deprecated(reason: \\"Aggregation filters that are not relying on an aggregating function will be deprecated.\\")
-              property_LTE: Int @deprecated(reason: \\"Aggregation filters that are not relying on an aggregating function will be deprecated.\\")
-              property_SHORTEST_EQUAL: Int
-              property_SHORTEST_GT: Int
-              property_SHORTEST_GTE: Int
-              property_SHORTEST_LT: Int
-              property_SHORTEST_LTE: Int
->>>>>>> 90380fc3
             }
 
             type Node2RelatedToRelationship {
