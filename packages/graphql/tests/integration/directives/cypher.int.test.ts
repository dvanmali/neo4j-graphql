--- conflicted
+++ resolved
@@ -78,26 +78,16 @@
             });
 
             test("should query custom query and return relationship data", async () => {
-                session = await neo4j.getSession();
+                const session = await neo4j.getSession();
+
+                const movieTitle = generate({
+                    charset: "alphabetic",
+                });
+                const actorName = generate({
+                    charset: "alphabetic",
+                });
 
                 const typeDefs = `
-<<<<<<< HEAD
-                    type ${movieType.name} {
-                        title: String!
-                        actors: [${actorType.name}!]! @relationship(type: "ACTED_IN", direction: IN)
-                    }
-
-                    type ${actorType.name} {
-                        name: String!
-                        movies: [${movieType.name}!]! @relationship(type: "ACTED_IN", direction: OUT)
-                    }
-
-                    type Query {
-                        customMovies(title: String!): [${movieType.name}] @cypher(statement: """
-                            MATCH (m:${movieType.name} {title: $title})
-                            RETURN m
-                        """)
-=======
                     type ${Movie} {
                         title: String!
                         actors: [${Actor}!]! @relationship(type: "ACTED_IN", direction: IN)
@@ -116,7 +106,6 @@
                                 RETURN m
                                 """
                             )
->>>>>>> f32c07cd
                     }
                 `;
 
@@ -136,11 +125,7 @@
                 try {
                     await session.run(
                         `
-<<<<<<< HEAD
-                            CREATE (:${movieType.name} {title: $title})<-[:ACTED_IN]-(:${actorType.name} {name: $name})
-=======
                             CREATE (:${Movie} {title: $title})<-[:ACTED_IN]-(:${Actor} {name: $name})
->>>>>>> f32c07cd
                         `,
                         {
                             title: movieTitle1,
@@ -169,21 +154,6 @@
                 session = await neo4j.getSession();
 
                 const typeDefs = `
-<<<<<<< HEAD
-                    type ${movieType.name} {
-                        title: String!
-                        actors: [${actorType.name}!]! @relationship(type: "ACTED_IN", direction: IN)
-                    }
-
-                    type ${actorType.name} {
-                        name: String!
-                        movies: [${movieType.name}!]! @relationship(type: "ACTED_IN", direction: OUT)
-                    }
-
-                    type Query {
-                        customMovies(title: String!): [${movieType.name}] @cypher(statement: """
-                            MATCH (m:${movieType.name} {title: $title})
-=======
                     type ${Movie} {
                         title: String!
                         actors: [${Actor}!]! @relationship(type: "ACTED_IN", direction: IN)
@@ -197,7 +167,6 @@
                     type Query {
                         customMovies(title: String!): [${Movie}] @cypher(statement: """
                             MATCH (m:${Movie} {title: $title})
->>>>>>> f32c07cd
                             RETURN m
                         """
                         )
@@ -220,11 +189,7 @@
                 try {
                     await session.run(
                         `
-<<<<<<< HEAD
-                            CREATE (:${movieType.name} {title: $title})<-[:ACTED_IN]-(:${actorType.name} {name: $name})
-=======
                             CREATE (:${Movie} {title: $title})<-[:ACTED_IN]-(:${Actor} {name: $name})
->>>>>>> f32c07cd
                         `,
                         {
                             title: movieTitle1,
@@ -253,21 +218,6 @@
                 session = await neo4j.getSession();
 
                 const typeDefs = `
-<<<<<<< HEAD
-                    type ${movieType.name} {
-                        title: String!
-                        actors: [${actorType.name}!]! @relationship(type: "ACTED_IN", direction: IN)
-                    }
-
-                    type ${actorType.name} @auth(rules: [{operations: [READ], roles: ["admin"]}]) {
-                        name: String!
-                        movies: [${movieType.name}!]! @relationship(type: "ACTED_IN", direction: OUT)
-                    }
-
-                    type Query {
-                        customMovies(title: String!): [${movieType.name}] @cypher(statement: """
-                            MATCH (m:${movieType.name} {title: $title})
-=======
                     type ${Movie} {
                         title: String!
                         actors: [${Actor}!]! @relationship(type: "ACTED_IN", direction: IN)
@@ -281,7 +231,6 @@
                     type Query {
                         customMovies(title: String!): [${Movie}] @cypher(statement: """
                             MATCH (m:${Movie} {title: $title})
->>>>>>> f32c07cd
                             RETURN m
                             """)
                     }
@@ -312,11 +261,7 @@
                 try {
                     await session.run(
                         `
-<<<<<<< HEAD
-                            CREATE (:${movieType.name} {title: $title})<-[:ACTED_IN]-(:${actorType.name} {name: $name})
-=======
                             CREATE (:${Movie} {title: $title})<-[:ACTED_IN]-(:${Actor} {name: $name})
->>>>>>> f32c07cd
                         `,
                         {
                             title: movieTitle1,
@@ -343,21 +288,6 @@
                 session = await neo4j.getSession();
 
                 const typeDefs = `
-<<<<<<< HEAD
-                    type ${movieType.name} {
-                        title: String!
-                        actors: [${actorType.name}!]! @relationship(type: "ACTED_IN", direction: IN)
-                    }
-
-                    type ${actorType.name} {
-                        name: String!
-                        movies: [${movieType.name}!]! @relationship(type: "ACTED_IN", direction: OUT)
-                    }
-
-                    type Query {
-                        customMovies(titles: [String!]!): [${movieType.name}] @cypher(statement: """
-                            MATCH (m:${movieType.name})
-=======
                     type ${Movie} {
                         title: String!
                         actors: [${Actor}!]! @relationship(type: "ACTED_IN", direction: IN)
@@ -371,7 +301,6 @@
                     type Query {
                         customMovies(titles: [String!]!): [${Movie}] @cypher(statement: """
                             MATCH (m:${Movie})
->>>>>>> f32c07cd
                             WHERE m.title in $titles
                             RETURN m
                             """
@@ -395,15 +324,9 @@
                 try {
                     await session.run(
                         `
-<<<<<<< HEAD
-                            CREATE (:${movieType.name} {title: $title1})<-[:ACTED_IN]-(a:${actorType.name} {name: $name})
-                            CREATE (:${movieType.name} {title: $title2})<-[:ACTED_IN]-(a)
-                            CREATE (:${movieType.name} {title: $title3})<-[:ACTED_IN]-(a)
-=======
                             CREATE (:${Movie} {title: $title1})<-[:ACTED_IN]-(a:${Actor} {name: $name})
                             CREATE (:${Movie} {title: $title2})<-[:ACTED_IN]-(a)
                             CREATE (:${Movie} {title: $title3})<-[:ACTED_IN]-(a)
->>>>>>> f32c07cd
                         `,
                         {
                             title1: movieTitle1,
@@ -444,29 +367,6 @@
                 session = await neo4j.getSession();
 
                 const typeDefs = `
-<<<<<<< HEAD
-                    type ${movieType.name} {
-                        title: String!
-                        actors: [${actorType.name}!]! @relationship(type: "ACTED_IN", direction: IN)
-                        directors: [${directorType.name}!]! @relationship(type: "DIRECTED", direction: IN)
-                    }
-
-                    type ${actorType.name} {
-                        name: String!
-                        movies: [${movieType.name}!]! @relationship(type: "ACTED_IN", direction: OUT)
-                    }
-
-                    type ${directorType.name} {
-                        name: String!
-                        movies: [${movieType.name}!]! @relationship(type: "DIRECTED", direction: OUT)
-                    }
-
-                    type Query {
-                        movie(title: String!): ${movieType.name}
-                            @cypher(
-                                statement: """
-                                MATCH (m:${movieType.name})
-=======
                     type ${Movie} {
                         title: String!
                         actors: [${Actor}!]! @relationship(type: "ACTED_IN", direction: IN)
@@ -488,7 +388,6 @@
                             @cypher(
                                 statement: """
                                 MATCH (m:${Movie})
->>>>>>> f32c07cd
                                 WHERE m.title = $title
                                 RETURN m
                                 """
@@ -523,13 +422,8 @@
                 try {
                     await session.run(
                         `
-<<<<<<< HEAD
-                            CREATE (m:${movieType.name} {title: $title})<-[:ACTED_IN]-(:${actorType.name} {name: $actorName})
-                            CREATE (m)<-[:DIRECTED]-(:${directorType.name} {name: $directorName})
-=======
                             CREATE (m:${Movie} {title: $title})<-[:ACTED_IN]-(:${Actor} {name: $actorName})
                             CREATE (m)<-[:DIRECTED]-(:${Director} {name: $directorName})
->>>>>>> f32c07cd
                         `,
                         {
                             title: movieTitle1,
@@ -720,26 +614,9 @@
             });
 
             test("should query custom mutation and return relationship data", async () => {
-                session = await neo4j.getSession();
+                const session = await neo4j.getSession();
 
                 const typeDefs = `
-<<<<<<< HEAD
-                    type ${movieType.name} {
-                        title: String!
-                        actors: [${actorType.name}!]! @relationship(type: "ACTED_IN", direction: IN)
-                    }
-
-                    type ${actorType.name} {
-                        name: String!
-                        movies: [${movieType.name}!]! @relationship(type: "ACTED_IN", direction: OUT)
-                    }
-
-                    type Mutation {
-                        customMovies(title: String!): [${movieType.name}] @cypher(statement: """
-                            MATCH (m:${movieType.name} {title: $title})
-                            RETURN m
-                        """)
-=======
                     type ${Movie} {
                         title: String!
                         actors: [${Actor}!]! @relationship(type: "ACTED_IN", direction: IN)
@@ -758,7 +635,6 @@
                                 RETURN m
                                 """
                             )
->>>>>>> f32c07cd
                     }
                 `;
 
@@ -778,11 +654,7 @@
                 try {
                     await session.run(
                         `
-<<<<<<< HEAD
-                            CREATE (:${movieType.name} {title: $title})<-[:ACTED_IN]-(:${actorType.name} {name: $name})
-=======
                             CREATE (:${Movie} {title: $title})<-[:ACTED_IN]-(:${Actor} {name: $name})
->>>>>>> f32c07cd
                         `,
                         {
                             title: movieTitle1,
@@ -800,7 +672,7 @@
                     expect(gqlResult.errors).toBeFalsy();
 
                     expect((gqlResult?.data as any).customMovies).toEqual([
-                        { title: movieTitle1, actors: [{ name: actorName }] },
+                        { title: movieTitle, actors: [{ name: actorName }] },
                     ]);
                 } finally {
                     await session.close();
@@ -808,24 +680,16 @@
             });
 
             test("should query custom mutation and return relationship data with custom where on field", async () => {
-                session = await neo4j.getSession();
+                const session = await neo4j.getSession();
+
+                const movieTitle = generate({
+                    charset: "alphabetic",
+                });
+                const actorName = generate({
+                    charset: "alphabetic",
+                });
 
                 const typeDefs = `
-<<<<<<< HEAD
-                    type ${movieType.name} {
-                        title: String!
-                        actors: [${actorType.name}!]! @relationship(type: "ACTED_IN", direction: IN)
-                    }
-
-                    type ${actorType.name} {
-                        name: String!
-                        movies: [${movieType.name}!]! @relationship(type: "ACTED_IN", direction: OUT)
-                    }
-
-                    type Mutation {
-                        customMovies(title: String!): [${movieType.name}] @cypher(statement: """
-                            MATCH (m:${movieType.name} {title: $title})
-=======
                     type ${Movie} {
                         title: String!
                         actors: [${Actor}!]! @relationship(type: "ACTED_IN", direction: IN)
@@ -839,7 +703,6 @@
                     type Mutation {
                         customMovies(title: String!): [${Movie}] @cypher(statement: """
                             MATCH (m:${Movie} {title: $title})
->>>>>>> f32c07cd
                             RETURN m
                             """)
                     }
@@ -861,14 +724,10 @@
                 try {
                     await session.run(
                         `
-<<<<<<< HEAD
-                            CREATE (:${movieType.name} {title: $title})<-[:ACTED_IN]-(:${actorType.name} {name: $name})
-=======
                             CREATE (:${Movie} {title: $title})<-[:ACTED_IN]-(:${Actor} {name: $name})
->>>>>>> f32c07cd
                         `,
                         {
-                            title: movieTitle1,
+                            title: movieTitle,
                             name: actorName,
                         }
                     );
@@ -877,13 +736,13 @@
                         schema: await neoSchema.getSchema(),
                         source,
                         contextValue: neo4j.getContextValuesWithBookmarks(session.lastBookmark()),
-                        variableValues: { title: movieTitle1 },
+                        variableValues: { title: movieTitle },
                     });
 
                     expect(gqlResult.errors).toBeFalsy();
 
                     expect((gqlResult?.data as any).customMovies).toEqual([
-                        { title: movieTitle1, actors: [{ name: actorName }] },
+                        { title: movieTitle, actors: [{ name: actorName }] },
                     ]);
                 } finally {
                     await session.close();
@@ -891,24 +750,16 @@
             });
 
             test("should query custom mutation and return relationship data with auth", async () => {
-                session = await neo4j.getSession();
+                const session = await neo4j.getSession();
+
+                const movieTitle = generate({
+                    charset: "alphabetic",
+                });
+                const actorName = generate({
+                    charset: "alphabetic",
+                });
 
                 const typeDefs = `
-<<<<<<< HEAD
-                    type ${movieType.name} {
-                        title: String!
-                        actors: [${actorType.name}!]! @relationship(type: "ACTED_IN", direction: IN)
-                    }
-
-                    type ${actorType.name} @auth(rules: [{operations: [READ], roles: ["admin"]}]) {
-                        name: String!
-                        movies: [${movieType.name}!]! @relationship(type: "ACTED_IN", direction: OUT)
-                    }
-
-                    type Mutation {
-                        customMovies(title: String!): [${movieType.name}] @cypher(statement: """
-                            MATCH (m:${movieType.name} {title: $title})
-=======
                     type ${Movie} {
                         title: String!
                         actors: [${Actor}!]! @relationship(type: "ACTED_IN", direction: IN)
@@ -922,7 +773,6 @@
                     type Mutation {
                         customMovies(title: String!): [${Movie}] @cypher(statement: """
                             MATCH (m:${Movie} {title: $title})
->>>>>>> f32c07cd
                             RETURN m
                             """)
                     }
@@ -944,14 +794,10 @@
                 try {
                     await session.run(
                         `
-<<<<<<< HEAD
-                            CREATE (:${movieType.name} {title: $title})<-[:ACTED_IN]-(:${actorType.name} {name: $name})
-=======
                             CREATE (:${Movie} {title: $title})<-[:ACTED_IN]-(:${Actor} {name: $name})
->>>>>>> f32c07cd
                         `,
                         {
-                            title: movieTitle1,
+                            title: movieTitle,
                             name: actorName,
                         }
                     );
@@ -960,7 +806,7 @@
                         schema: await neoSchema.getSchema(),
                         source,
                         contextValue: neo4j.getContextValuesWithBookmarks(session.lastBookmark()),
-                        variableValues: { title: movieTitle1 },
+                        variableValues: { title: movieTitle },
                     });
 
                     expect((gqlResult.errors as any[])[0].message).toBe("Forbidden");
@@ -969,216 +815,6 @@
                 }
             });
         });
-<<<<<<< HEAD
-
-        // Reproduces https://github.com/neo4j/graphql/issues/595 with missing value test
-        describe("Null Values", () => {
-            let schemaWithDefaultValue: GraphQLSchema;
-            let schemaWithMissingValue: GraphQLSchema;
-
-            const accountType = generateUniqueType("Account");
-
-            const defaultOffset = 0;
-            const defaultLimit = 30;
-
-            const offset = 5;
-            const limit = 10;
-
-            const generateTypeDefs = (withDefaultValue: boolean) => `
-                type ${accountType.name} {
-                    id: ID!
-                    name: String!
-                }
-
-                input ListAccountOptions {
-                    offset: Int
-                    limit: Int
-                }
-
-                type Query {
-                    listAccounts(options: ListAccountOptions${withDefaultValue ? "= null" : ""}): [${
-                accountType.name
-            }!]!
-                        @cypher(
-                            statement: """
-                                MATCH (accounts:${accountType.name})
-                                RETURN accounts
-                                SKIP coalesce($options.offset, toInteger(${defaultOffset}))
-                                LIMIT coalesce($options.limit, toInteger(${defaultLimit}))
-                            """
-                        )
-                }
-            `;
-
-            beforeAll(async () => {
-                session = await neo4j.getSession();
-
-                const neoSchemaWithDefaultValue = new Neo4jGraphQL({
-                    typeDefs: generateTypeDefs(true),
-                });
-                const neoSchemaWithMissingValue = new Neo4jGraphQL({
-                    typeDefs: generateTypeDefs(false),
-                });
-
-                schemaWithDefaultValue = await neoSchemaWithDefaultValue.getSchema();
-                schemaWithMissingValue = await neoSchemaWithMissingValue.getSchema();
-
-                // Create 50 Account nodes with ids 1, 2, 3...
-                await session.run(`FOREACH (x in range(1,50) | CREATE (:${accountType.name} {id: x}))`);
-                await session.close();
-            });
-
-            afterAll(async () => {
-                session = await neo4j.getSession();
-                await session.run(`MATCH (n:${accountType.name}) DETACH DELETE n`);
-                await session.close();
-            });
-
-            test("should return default value", async () => {
-                const source = `
-                        query {
-                            listAccounts {
-                                id
-                            }
-                        }
-                `;
-
-                const gqlResult = (schema: GraphQLSchema) =>
-                    graphql({
-                        schema,
-                        source,
-                        contextValue: neo4j.getContextValuesWithBookmarks(session.lastBookmark()),
-                    });
-
-                const expectedStartId = `${defaultOffset + 1}`;
-                const expectedAccountListLength = defaultLimit;
-
-                // Schema with default value
-                const gqlResultWithDefaultValue = await gqlResult(schemaWithDefaultValue);
-
-                expect(gqlResultWithDefaultValue.errors).toBeFalsy();
-
-                expect((gqlResultWithDefaultValue.data as any)?.listAccounts[0].id).toBe(expectedStartId);
-                expect(gqlResultWithDefaultValue.data?.listAccounts).toHaveLength(expectedAccountListLength);
-
-                // Schema with missing value
-                const gqlResultWithMissingValue = await gqlResult(schemaWithMissingValue);
-
-                expect(gqlResultWithMissingValue.errors).toBeFalsy();
-
-                expect((gqlResultWithDefaultValue.data as any)?.listAccounts[0].id).toBe(expectedStartId);
-                expect(gqlResultWithMissingValue.data?.listAccounts).toHaveLength(expectedAccountListLength);
-            });
-
-            test("should return test value", async () => {
-                const source = `
-                        query($offset: Int, $limit: Int) {
-                            listAccounts(options: { offset: $offset, limit: $limit }) {
-                                id
-                            }
-                        }
-                `;
-
-                const gqlResult = (schema: GraphQLSchema) =>
-                    graphql({
-                        schema,
-                        source,
-                        contextValue: neo4j.getContextValuesWithBookmarks(session.lastBookmark()),
-                        variableValues: { offset, limit },
-                    });
-
-                const expectedStartId = `${offset + 1}`;
-                const expectedAccountListLength = limit;
-
-                // Schema with default value
-                const gqlResultWithDefaultValue = await gqlResult(schemaWithDefaultValue);
-
-                expect(gqlResultWithDefaultValue.errors).toBeFalsy();
-
-                expect((gqlResultWithDefaultValue.data as any)?.listAccounts[0].id).toBe(expectedStartId);
-                expect(gqlResultWithDefaultValue.data?.listAccounts).toHaveLength(expectedAccountListLength);
-
-                // Schema with missing value
-                const gqlResultWithMissingValue = await gqlResult(schemaWithMissingValue);
-
-                expect(gqlResultWithMissingValue.errors).toBeFalsy();
-
-                expect((gqlResultWithDefaultValue.data as any)?.listAccounts[0].id).toBe(expectedStartId);
-                expect(gqlResultWithMissingValue.data?.listAccounts).toHaveLength(expectedAccountListLength);
-            });
-        });
-
-        describe("Issues", () => {
-            const memberId = "Some member ID";
-            const gender = "A gender";
-            const townId = "The ID for a town";
-            // https://github.com/neo4j/graphql/issues/227
-            test("227", async () => {
-                session = await neo4j.getSession();
-
-                const typeDefs = `
-                    type ${memberType.name} {
-                        id: ID!
-                        gender: ${genderType.name}! @relationship(type: "HAS_GENDER", direction: OUT)
-                    }
-
-                    type ${genderType.name} {
-                        gender: String!
-                    }
-
-                    type Query {
-                        townMemberList(id: ID!): [${memberType.name}] @cypher(statement: """
-                            MATCH (town:${townType.name} {id:$id})
-                            OPTIONAL MATCH (town)<-[:BELONGS_TO]-(member:${memberType.name})
-                            RETURN member
-                        """)
-                    }
-                `;
-
-                const neoSchema = new Neo4jGraphQL({ typeDefs });
-
-                const source = `
-                    query($id: ID!) {
-                        townMemberList(id: $id) {
-                          id
-                          gender {
-                            gender
-                          }
-                        }
-                    }
-                `;
-
-                try {
-                    await session.run(
-                        `
-                            CREATE (t:${townType.name} {id: $townId})
-                            MERGE (t)<-[:BELONGS_TO]-(m:${memberType.name} {id: $memberId})
-                            MERGE (m)-[:HAS_GENDER]->(:${genderType.name} {gender: $gender})
-                        `,
-                        {
-                            memberId,
-                            gender,
-                            townId,
-                        }
-                    );
-
-                    const gqlResult = await graphql({
-                        schema: await neoSchema.getSchema(),
-                        source,
-                        contextValue: neo4j.getContextValuesWithBookmarks(session.lastBookmark()),
-                        variableValues: { id: townId },
-                    });
-
-                    expect(gqlResult.errors).toBeFalsy();
-
-                    expect((gqlResult?.data as any).townMemberList).toEqual([{ id: memberId, gender: { gender } }]);
-                } finally {
-                    await session.close();
-                }
-            });
-        });
-=======
->>>>>>> f32c07cd
     });
 
     describe("Field level cypher", () => {
