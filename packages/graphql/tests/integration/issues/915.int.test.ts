/*
 * Copyright (c) "Neo4j"
 * Neo4j Sweden AB [http://neo4j.com]
 *
 * This file is part of Neo4j.
 *
 * Licensed under the Apache License, Version 2.0 (the "License");
 * you may not use this file except in compliance with the License.
 * You may obtain a copy of the License at
 *
 *     http://www.apache.org/licenses/LICENSE-2.0
 *
 * Unless required by applicable law or agreed to in writing, software
 * distributed under the License is distributed on an "AS IS" BASIS,
 * WITHOUT WARRANTIES OR CONDITIONS OF ANY KIND, either express or implied.
 * See the License for the specific language governing permissions and
 * limitations under the License.
 */

import { Driver, int, isInt } from "neo4j-driver";
import { generate } from "randomstring";
import { graphql, GraphQLError, GraphQLScalarType, Kind, ValueNode } from "graphql";
import { gql } from "apollo-server";
import Neo4j from "../neo4j";
import { Neo4jGraphQL } from "../../../src/classes";
import { delay } from "../../../src/utils/utils";

// Adapted from BigInt
const PositiveInt = new GraphQLScalarType({
    name: "PositiveInt",
    description: "A positive integer",
    serialize(outputValue: unknown) {
        if (isInt(outputValue)) {
            return outputValue.toInt();
        }

        if (typeof outputValue === "string") {
            return parseInt(outputValue, 10);
        }

        if (typeof outputValue === "number") {
            return outputValue;
        }

        throw new GraphQLError(`Positive values cannot represent value: ${outputValue}`);
    },
    parseValue(inputValue: unknown) {
        if (typeof inputValue !== "string" && typeof inputValue !== "number") {
            throw new GraphQLError(
                "PositiveInt values are not JSON serializable. Please pass as a string in variables, or inline in the GraphQL query."
            );
        }

        const value = int(inputValue);

        if (!value.greaterThan(0)) {
            throw new GraphQLError("PositiveInt values must be positive.");
        }

        return value;
    },
    parseLiteral(ast: ValueNode) {
        switch (ast.kind) {
            case Kind.INT: {
                const value = int(ast.value);
                if (!value.greaterThan(0)) {
                    throw new GraphQLError("PositiveInt values must be positive.");
                }
                return value;
            }
            default:
                throw new GraphQLError("Value must be an integer.");
        }
    },
});

describe("https://github.com/neo4j/graphql/issues/915", () => {
    let driver: Driver;
    let neo4j: Neo4j;
    let databaseName: string;
    let MULTIDB_SUPPORT: boolean;

    beforeAll(async () => {
        neo4j = new Neo4j();
        driver = await neo4j.getDriver();

        MULTIDB_SUPPORT = await driver.supportsMultiDb();

        if (MULTIDB_SUPPORT) {
            databaseName = generate({ readable: true, charset: "alphabetic" });

            const cypher = `CREATE DATABASE ${databaseName}`;
            const session = driver.session();

<<<<<<< HEAD
        const cypher = `CREATE DATABASE ${databaseName}`;
        const session = await neo4j.getSession();
        try {
=======
>>>>>>> bdfe08e1
            await session.run(cypher);

            await session.close();

            await delay(5000);
        }
    });

    afterAll(async () => {
        if (MULTIDB_SUPPORT) {
            const cypher = `DROP DATABASE ${databaseName}`;

            const session = await neo4j.getSession();
            try {
                await session.run(cypher);
            } finally {
                await session.close();
            }
        }
        await driver.close();
    });
    test("should create a constraint on custom scalar if it doesn't exist and specified in options, and then throw an error in the event of constraint validation", async () => {
        // Skip if multi-db not supported
        if (!MULTIDB_SUPPORT) {
            console.log("MULTIDB_SUPPORT NOT AVAILABLE - SKIPPING");
            return;
        }

        const orderNo = 12;
        const name = generate({ readable: true });

        const typeDefs = gql`
            scalar PositiveInt
            type Order {
                orderNo: PositiveInt! @unique
                name: String!
            }
        `;

        const neoSchema = new Neo4jGraphQL({
            typeDefs,
            resolvers: {
                PositiveInt,
            },
        });
        const schema = await neoSchema.getSchema();

        await expect(
            neoSchema.assertIndexesAndConstraints({
                driver,
                driverConfig: { database: databaseName },
                options: { create: true },
            })
        ).resolves.not.toThrow();

        const session = driver.session({ database: databaseName });

        const cypher = "SHOW UNIQUE CONSTRAINTS";

        try {
            const result = await session.run(cypher);

            expect(
                result.records
                    .map((record) => {
                        return record.toObject();
                    })
                    .filter((record) => record.labelsOrTypes.includes("Order"))
            ).toHaveLength(1);
        } finally {
            await session.close();
        }

        const mutation = `
            mutation CreateOrders($orderNo: PositiveInt!, $name: String!) {
                createOrders(input: [{ orderNo: $orderNo, name: $name }]) {
                    orders {
                        orderNo
                        name
                    }
                }
            }
        `;

        const createResult = await graphql({
            schema,
            source: mutation,
            contextValue: {
                driver,
                driverConfig: { database: databaseName },
            },
            variableValues: {
                orderNo,
                name,
            },
        });

        expect(createResult.errors).toBeFalsy();
        expect(createResult.data).toEqual({
            createOrders: { orders: [{ orderNo, name }] },
        });

        const errorResult = await graphql({
            schema,
            source: mutation,
            contextValue: {
                driver,
                driverConfig: { database: databaseName },
            },
            variableValues: {
                orderNo,
                name,
            },
        });

        expect(errorResult.errors).toHaveLength(1);
        expect(errorResult.errors?.[0].message).toBe("Constraint validation failed");
    });
});<|MERGE_RESOLUTION|>--- conflicted
+++ resolved
@@ -92,12 +92,6 @@
             const cypher = `CREATE DATABASE ${databaseName}`;
             const session = driver.session();
 
-<<<<<<< HEAD
-        const cypher = `CREATE DATABASE ${databaseName}`;
-        const session = await neo4j.getSession();
-        try {
-=======
->>>>>>> bdfe08e1
             await session.run(cypher);
 
             await session.close();
