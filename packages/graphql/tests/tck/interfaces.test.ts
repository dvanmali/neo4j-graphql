--- conflicted
+++ resolved
@@ -94,30 +94,20 @@
                 WHERE apoc.util.validatePredicate(NOT (apoc.util.validatePredicate(NOT ($auth.isAuthenticated = true), \\"@neo4j/graphql/UNAUTHENTICATED\\", [0])), \\"@neo4j/graphql/FORBIDDEN\\", [0])
                 CALL {
                     WITH this_other
-<<<<<<< HEAD
-                    MATCH (this_other)-[this1:HAS_INTERFACE_NODES]->(this_other_SomeNode:\`SomeNode\`)
-                    WHERE apoc.util.validatePredicate(NOT (apoc.util.validatePredicate(NOT ($auth.isAuthenticated = true), \\"@neo4j/graphql/UNAUTHENTICATED\\", [0])), \\"@neo4j/graphql/FORBIDDEN\\", [0])
-                    RETURN { __resolveType: \\"SomeNode\\", __id: id(this_other_SomeNode), id: this_other_SomeNode.id } AS this_other_interfaceField
-                    UNION
-                    WITH this_other
-                    MATCH (this_other)-[this2:HAS_INTERFACE_NODES]->(this_other_MyImplementation:\`MyImplementation\`)
-                    RETURN { __resolveType: \\"MyImplementation\\", __id: id(this_other_MyImplementation), id: this_other_MyImplementation.id } AS this_other_interfaceField
-=======
                     CALL {
                         WITH *
                         MATCH (this_other)-[this1:HAS_INTERFACE_NODES]->(this_other_interfaceField:\`SomeNode\`)
                         WHERE apoc.util.validatePredicate(NOT (apoc.util.validatePredicate(NOT ($auth.isAuthenticated = true), \\"@neo4j/graphql/UNAUTHENTICATED\\", [0])), \\"@neo4j/graphql/FORBIDDEN\\", [0])
-                        WITH this_other_interfaceField { __resolveType: \\"SomeNode\\", .id } AS this_other_interfaceField
+                        WITH this_other_interfaceField { __resolveType: \\"SomeNode\\", .id, __id: id(this_other) } AS this_other_interfaceField
                         RETURN this_other_interfaceField AS this_other_interfaceField
                         UNION
                         WITH *
                         MATCH (this_other)-[this2:HAS_INTERFACE_NODES]->(this_other_interfaceField:\`MyImplementation\`)
-                        WITH this_other_interfaceField { __resolveType: \\"MyImplementation\\", .id } AS this_other_interfaceField
+                        WITH this_other_interfaceField { __resolveType: \\"MyImplementation\\", .id, __id: id(this_other) } AS this_other_interfaceField
                         RETURN this_other_interfaceField AS this_other_interfaceField
                     }
                     WITH this_other_interfaceField
                     RETURN head(collect(this_other_interfaceField)) AS this_other_interfaceField
->>>>>>> fed572e8
                 }
                 WITH this_other { interfaceField: this_other_interfaceField } AS this_other
                 RETURN head(collect(this_other)) AS this_other
