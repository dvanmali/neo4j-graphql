--- conflicted
+++ resolved
@@ -226,7 +226,6 @@
             	 WITH this
             WITH this
             CALL {
-<<<<<<< HEAD
             	WITH this
             	MATCH (this)-[this_has_content0_relationship:HAS_CONTENT]->(this_content0:Comment)
             	WITH this, this_content0
@@ -237,43 +236,24 @@
             		WITH this_content0
             		MATCH (this_content0)<-[this_content0_creator_User_unique:HAS_CONTENT]-(:User)
             		WITH count(this_content0_creator_User_unique) as c
-            		CALL apoc.util.validate(NOT (c = 1), '@neo4j/graphql/RELATIONSHIP-REQUIREDComment.creator required', [0])
+            		CALL apoc.util.validate(NOT (c = 1), '@neo4j/graphql/RELATIONSHIP-REQUIREDComment.creator required exactly once', [0])
             		RETURN c AS this_content0_creator_User_unique_ignored
             	}
             	CALL {
             		WITH this_content0
             		MATCH (this_content0)<-[this_content0_post_Post_unique:HAS_COMMENT]-(:Post)
             		WITH count(this_content0_post_Post_unique) as c
-            		CALL apoc.util.validate(NOT (c = 1), '@neo4j/graphql/RELATIONSHIP-REQUIREDComment.post required', [0])
+            		CALL apoc.util.validate(NOT (c = 1), '@neo4j/graphql/RELATIONSHIP-REQUIREDComment.post required exactly once', [0])
             		RETURN c AS this_content0_post_Post_unique_ignored
             	}
             	RETURN count(*) AS update_this_content0
             }
-=======
-            	WITH this_content0
-            	MATCH (this_content0)<-[this_content0_creator_User_unique:HAS_CONTENT]-(:User)
-            	WITH count(this_content0_creator_User_unique) as c
-            	CALL apoc.util.validate(NOT (c = 1), '@neo4j/graphql/RELATIONSHIP-REQUIREDComment.creator required exactly once', [0])
-            	RETURN c AS this_content0_creator_User_unique_ignored
-            }
-            CALL {
-            	WITH this_content0
-            	MATCH (this_content0)<-[this_content0_post_Post_unique:HAS_COMMENT]-(:Post)
-            	WITH count(this_content0_post_Post_unique) as c
-            	CALL apoc.util.validate(NOT (c = 1), '@neo4j/graphql/RELATIONSHIP-REQUIREDComment.post required exactly once', [0])
-            	RETURN c AS this_content0_post_Post_unique_ignored
-            }
-            RETURN count(*) AS _
-            \\", \\"\\", {this:this, updateUsers: $updateUsers, this_content0:this_content0, auth:$auth,this_update_content0_id:$this_update_content0_id,this_content0auth_param0:$this_content0auth_param0})
-            YIELD value AS _
->>>>>>> 504bc6da
             RETURN count(*) AS update_this_Comment
             }
             CALL {
             	 WITH this
             	WITH this
             CALL {
-<<<<<<< HEAD
             	WITH this
             	MATCH (this)-[this_has_content0_relationship:HAS_CONTENT]->(this_content0:Post)
             	WITH this, this_content0
@@ -284,17 +264,10 @@
             		WITH this_content0
             		MATCH (this_content0)<-[this_content0_creator_User_unique:HAS_CONTENT]-(:User)
             		WITH count(this_content0_creator_User_unique) as c
-            		CALL apoc.util.validate(NOT (c = 1), '@neo4j/graphql/RELATIONSHIP-REQUIREDPost.creator required', [0])
+            		CALL apoc.util.validate(NOT (c = 1), '@neo4j/graphql/RELATIONSHIP-REQUIREDPost.creator required exactly once', [0])
             		RETURN c AS this_content0_creator_User_unique_ignored
             	}
             	RETURN count(*) AS update_this_content0
-=======
-            	WITH this_content0
-            	MATCH (this_content0)<-[this_content0_creator_User_unique:HAS_CONTENT]-(:User)
-            	WITH count(this_content0_creator_User_unique) as c
-            	CALL apoc.util.validate(NOT (c = 1), '@neo4j/graphql/RELATIONSHIP-REQUIREDPost.creator required exactly once', [0])
-            	RETURN c AS this_content0_creator_User_unique_ignored
->>>>>>> 504bc6da
             }
             RETURN count(*) AS update_this_Post
             }
