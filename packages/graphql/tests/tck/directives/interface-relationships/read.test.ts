--- conflicted
+++ resolved
@@ -85,34 +85,20 @@
         expect(formatCypher(result.cypher)).toMatchInlineSnapshot(`
             "MATCH (this:\`Actor\`)
             CALL {
-<<<<<<< HEAD
-            WITH *
-            CALL {
-                WITH this
-                MATCH (this)-[this0:ACTED_IN]->(this_Movie:\`Movie\`)
-                RETURN { __resolveType: \\"Movie\\", __id: id(this_Movie), runtime: this_Movie.runtime, title: this_Movie.title } AS this_actedIn
-                UNION
-                WITH this
-                MATCH (this)-[this1:ACTED_IN]->(this_Series:\`Series\`)
-                RETURN { __resolveType: \\"Series\\", __id: id(this_Series), episodes: this_Series.episodes, title: this_Series.title } AS this_actedIn
-            }
-            RETURN collect(this_actedIn) AS this_actedIn
-=======
                 WITH this
                 CALL {
                     WITH *
                     MATCH (this)-[this0:ACTED_IN]->(this_actedIn:\`Movie\`)
-                    WITH this_actedIn { __resolveType: \\"Movie\\", .runtime, .title } AS this_actedIn
+                    WITH this_actedIn { __resolveType: \\"Movie\\", .runtime, .title, __id: id(this) } AS this_actedIn
                     RETURN this_actedIn AS this_actedIn
                     UNION
                     WITH *
                     MATCH (this)-[this1:ACTED_IN]->(this_actedIn:\`Series\`)
-                    WITH this_actedIn { __resolveType: \\"Series\\", .episodes, .title } AS this_actedIn
+                    WITH this_actedIn { __resolveType: \\"Series\\", .episodes, .title, __id: id(this) } AS this_actedIn
                     RETURN this_actedIn AS this_actedIn
                 }
                 WITH this_actedIn
                 RETURN collect(this_actedIn) AS this_actedIn
->>>>>>> fed572e8
             }
             RETURN this { actedIn: this_actedIn } AS this"
         `);
@@ -146,28 +132,19 @@
             "MATCH (this:\`Actor\`)
             CALL {
                 WITH this
-<<<<<<< HEAD
-                MATCH (this)-[this0:CURRENTLY_ACTING_IN]->(this_Movie:\`Movie\`)
-                RETURN { __resolveType: \\"Movie\\", __id: id(this_Movie), runtime: this_Movie.runtime, title: this_Movie.title } AS this_currentlyActingIn
-                UNION
-                WITH this
-                MATCH (this)-[this1:CURRENTLY_ACTING_IN]->(this_Series:\`Series\`)
-                RETURN { __resolveType: \\"Series\\", __id: id(this_Series), episodes: this_Series.episodes, title: this_Series.title } AS this_currentlyActingIn
-=======
                 CALL {
                     WITH *
                     MATCH (this)-[this0:CURRENTLY_ACTING_IN]->(this_currentlyActingIn:\`Movie\`)
-                    WITH this_currentlyActingIn { __resolveType: \\"Movie\\", .runtime, .title } AS this_currentlyActingIn
+                    WITH this_currentlyActingIn { __resolveType: \\"Movie\\", .runtime, .title, __id: id(this) } AS this_currentlyActingIn
                     RETURN this_currentlyActingIn AS this_currentlyActingIn
                     UNION
                     WITH *
                     MATCH (this)-[this1:CURRENTLY_ACTING_IN]->(this_currentlyActingIn:\`Series\`)
-                    WITH this_currentlyActingIn { __resolveType: \\"Series\\", .episodes, .title } AS this_currentlyActingIn
+                    WITH this_currentlyActingIn { __resolveType: \\"Series\\", .episodes, .title, __id: id(this) } AS this_currentlyActingIn
                     RETURN this_currentlyActingIn AS this_currentlyActingIn
                 }
                 WITH this_currentlyActingIn
                 RETURN head(collect(this_currentlyActingIn)) AS this_currentlyActingIn
->>>>>>> fed572e8
             }
             RETURN this { currentlyActingIn: this_currentlyActingIn } AS this"
         `);
@@ -200,33 +177,16 @@
         expect(formatCypher(result.cypher)).toMatchInlineSnapshot(`
             "MATCH (this:\`Actor\`)
             CALL {
-<<<<<<< HEAD
-            WITH *
-            CALL {
-                WITH this
-                MATCH (this)-[this0:ACTED_IN]->(this_Movie:\`Movie\`)
-                RETURN { __resolveType: \\"Movie\\", __id: id(this_Movie), runtime: this_Movie.runtime, title: this_Movie.title } AS this_actedIn
-                UNION
-                WITH this
-                MATCH (this)-[this1:ACTED_IN]->(this_Series:\`Series\`)
-                RETURN { __resolveType: \\"Series\\", __id: id(this_Series), episodes: this_Series.episodes, title: this_Series.title } AS this_actedIn
-            }
-            WITH *
-            ORDER BY this_actedIn.title DESC
-            SKIP $param0
-            LIMIT $param1
-            RETURN collect(this_actedIn) AS this_actedIn
-=======
                 WITH this
                 CALL {
                     WITH *
                     MATCH (this)-[this0:ACTED_IN]->(this_actedIn:\`Movie\`)
-                    WITH this_actedIn { __resolveType: \\"Movie\\", .runtime, .title } AS this_actedIn
+                    WITH this_actedIn { __resolveType: \\"Movie\\", .runtime, .title, __id: id(this) } AS this_actedIn
                     RETURN this_actedIn AS this_actedIn
                     UNION
                     WITH *
                     MATCH (this)-[this1:ACTED_IN]->(this_actedIn:\`Series\`)
-                    WITH this_actedIn { __resolveType: \\"Series\\", .episodes, .title } AS this_actedIn
+                    WITH this_actedIn { __resolveType: \\"Series\\", .episodes, .title, __id: id(this) } AS this_actedIn
                     RETURN this_actedIn AS this_actedIn
                 }
                 WITH this_actedIn
@@ -234,7 +194,6 @@
                 SKIP $param0
                 LIMIT $param1
                 RETURN collect(this_actedIn) AS this_actedIn
->>>>>>> fed572e8
             }
             RETURN this { actedIn: this_actedIn } AS this"
         `);
@@ -276,23 +235,15 @@
             "MATCH (this:\`Actor\`)
             CALL {
                 WITH this
-<<<<<<< HEAD
-                MATCH (this)-[this0:ACTED_IN]->(this_Movie:\`Movie\`)
-                WHERE this_Movie.title STARTS WITH $param0
-                RETURN { __resolveType: \\"Movie\\", __id: id(this_Movie), runtime: this_Movie.runtime, title: this_Movie.title } AS this_actedIn
-            }
-            RETURN collect(this_actedIn) AS this_actedIn
-=======
                 CALL {
                     WITH *
                     MATCH (this)-[this0:ACTED_IN]->(this_actedIn:\`Movie\`)
                     WHERE this_actedIn.title STARTS WITH $param0
-                    WITH this_actedIn { __resolveType: \\"Movie\\", .runtime, .title } AS this_actedIn
+                    WITH this_actedIn { __resolveType: \\"Movie\\", .runtime, .title, __id: id(this) } AS this_actedIn
                     RETURN this_actedIn AS this_actedIn
                 }
                 WITH this_actedIn
                 RETURN collect(this_actedIn) AS this_actedIn
->>>>>>> fed572e8
             }
             RETURN this { actedIn: this_actedIn } AS this"
         `);
@@ -329,38 +280,22 @@
         expect(formatCypher(result.cypher)).toMatchInlineSnapshot(`
             "MATCH (this:\`Actor\`)
             CALL {
-<<<<<<< HEAD
-            WITH *
-            CALL {
-                WITH this
-                MATCH (this)-[this0:ACTED_IN]->(this_Movie:\`Movie\`)
-                WHERE this_Movie.title STARTS WITH $param0
-                RETURN { __resolveType: \\"Movie\\", __id: id(this_Movie), runtime: this_Movie.runtime, title: this_Movie.title } AS this_actedIn
-                UNION
-                WITH this
-                MATCH (this)-[this1:ACTED_IN]->(this_Series:\`Series\`)
-                WHERE this_Series.title STARTS WITH $param1
-                RETURN { __resolveType: \\"Series\\", __id: id(this_Series), episodes: this_Series.episodes, title: this_Series.title } AS this_actedIn
-            }
-            RETURN collect(this_actedIn) AS this_actedIn
-=======
                 WITH this
                 CALL {
                     WITH *
                     MATCH (this)-[this0:ACTED_IN]->(this_actedIn:\`Movie\`)
                     WHERE this_actedIn.title STARTS WITH $param0
-                    WITH this_actedIn { __resolveType: \\"Movie\\", .runtime, .title } AS this_actedIn
+                    WITH this_actedIn { __resolveType: \\"Movie\\", .runtime, .title, __id: id(this) } AS this_actedIn
                     RETURN this_actedIn AS this_actedIn
                     UNION
                     WITH *
                     MATCH (this)-[this1:ACTED_IN]->(this_actedIn:\`Series\`)
                     WHERE this_actedIn.title STARTS WITH $param1
-                    WITH this_actedIn { __resolveType: \\"Series\\", .episodes, .title } AS this_actedIn
+                    WITH this_actedIn { __resolveType: \\"Series\\", .episodes, .title, __id: id(this) } AS this_actedIn
                     RETURN this_actedIn AS this_actedIn
                 }
                 WITH this_actedIn
                 RETURN collect(this_actedIn) AS this_actedIn
->>>>>>> fed572e8
             }
             RETURN this { actedIn: this_actedIn } AS this"
         `);
