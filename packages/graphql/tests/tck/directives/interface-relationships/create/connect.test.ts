--- conflicted
+++ resolved
@@ -141,34 +141,20 @@
             RETURN this0
             }
             CALL {
-<<<<<<< HEAD
-            WITH *
-            CALL {
-                WITH this0
-                MATCH (this0)-[create_this0:ACTED_IN]->(this0_Movie:\`Movie\`)
-                RETURN { __resolveType: \\"Movie\\", __id: id(this0_Movie), runtime: this0_Movie.runtime, title: this0_Movie.title } AS this0_actedIn
-                UNION
-                WITH this0
-                MATCH (this0)-[create_this1:ACTED_IN]->(this0_Series:\`Series\`)
-                RETURN { __resolveType: \\"Series\\", __id: id(this0_Series), episodes: this0_Series.episodes, title: this0_Series.title } AS this0_actedIn
-            }
-            RETURN collect(this0_actedIn) AS this0_actedIn
-=======
                 WITH this0
                 CALL {
                     WITH *
                     MATCH (this0)-[create_this0:ACTED_IN]->(this0_actedIn:\`Movie\`)
-                    WITH this0_actedIn { __resolveType: \\"Movie\\", .runtime, .title } AS this0_actedIn
+                    WITH this0_actedIn { __resolveType: \\"Movie\\", .runtime, .title, __id: id(this0) } AS this0_actedIn
                     RETURN this0_actedIn AS this0_actedIn
                     UNION
                     WITH *
                     MATCH (this0)-[create_this1:ACTED_IN]->(this0_actedIn:\`Series\`)
-                    WITH this0_actedIn { __resolveType: \\"Series\\", .episodes, .title } AS this0_actedIn
+                    WITH this0_actedIn { __resolveType: \\"Series\\", .episodes, .title, __id: id(this0) } AS this0_actedIn
                     RETURN this0_actedIn AS this0_actedIn
                 }
                 WITH this0_actedIn
                 RETURN collect(this0_actedIn) AS this0_actedIn
->>>>>>> fed572e8
             }
             RETURN [
             this0 { .name, actedIn: this0_actedIn }] AS data"
