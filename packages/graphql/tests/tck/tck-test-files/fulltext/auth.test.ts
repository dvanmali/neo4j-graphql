/*
 * Copyright (c) "Neo4j"
 * Neo4j Sweden AB [http://neo4j.com]
 *
 * This file is part of Neo4j.
 *
 * Licensed under the Apache License, Version 2.0 (the "License");
 * you may not use this file except in compliance with the License.
 * You may obtain a copy of the License at
 *
 *     http://www.apache.org/licenses/LICENSE-2.0
 *
 * Unless required by applicable law or agreed to in writing, software
 * distributed under the License is distributed on an "AS IS" BASIS,
 * WITHOUT WARRANTIES OR CONDITIONS OF ANY KIND, either express or implied.
 * See the License for the specific language governing permissions and
 * limitations under the License.
 */

import { Neo4jGraphQLAuthJWTPlugin } from "@neo4j/graphql-plugin-auth";
import { gql } from "apollo-server";
import { generate } from "randomstring";
import { Neo4jGraphQL } from "../../../../src";
import { formatCypher, translateQuery } from "../../utils/tck-test-utils";
import { createJwtRequest } from "../../../utils/create-jwt-request";

describe("Cypher -> fulltext -> Auth", () => {
    test("simple match with auth where", async () => {
        const typeDefs = gql`
            type Movie
                @fulltext(indexes: [{ name: "MovieTitle", fields: ["title"] }])
                @auth(rules: [{ where: { director: { id: "$jwt.sub" } } }]) {
                title: String
                director: [Person!]! @relationship(type: "DIRECTED", direction: IN)
            }

            type Person {
                id: ID
            }
        `;

        const secret = "shh-its-a-secret";

        const sub = generate({
            readable: true,
            charset: "alphabetic",
        });

        const neoSchema = new Neo4jGraphQL({
            typeDefs,
            plugins: {
                auth: new Neo4jGraphQLAuthJWTPlugin({
                    secret,
                }),
            },
        });

        const query = gql`
            query {
                movies(fulltext: { MovieTitle: { phrase: "something AND something" } }) {
                    title
                }
            }
        `;

        const req = createJwtRequest(secret, { sub });

        const result = await translateQuery(neoSchema, query, { req });

        expect(formatCypher(result.cypher)).toMatchInlineSnapshot(`
            "CALL db.index.fulltext.queryNodes(
                \\"MovieTitle\\",
                $this_fulltext_MovieTitle_phrase
            ) YIELD node as this
<<<<<<< HEAD
            WHERE (\\"Movie\\" IN labels(this)
            AND EXISTS((this)<-[:DIRECTED]-(:Person)) AND ALL(director IN [(this)<-[:DIRECTED]-(director:Person) | director] WHERE director.id IS NOT NULL AND director.id = $this_auth_where0_director_id))
=======
            WHERE \\"Movie\\" IN labels(this) AND exists((this)<-[:DIRECTED]-(:Person)) AND all(director IN [(this)<-[:DIRECTED]-(director:Person) | director] WHERE director.id IS NOT NULL AND director.id = $this_auth_where0_director_id)
>>>>>>> 47099504
            RETURN this { .title } as this"
        `);

        expect(result.params).toMatchObject({
            this_fulltext_MovieTitle_phrase: "something AND something",
            this_auth_where0_director_id: sub,
        });
    });

    test("simple match with auth allow", async () => {
        const typeDefs = gql`
            type Movie
                @fulltext(indexes: [{ name: "MovieTitle", fields: ["title"] }])
                @auth(rules: [{ allow: { director: { id: "$jwt.sub" } } }]) {
                title: String
                director: [Person!]! @relationship(type: "DIRECTED", direction: IN)
            }

            type Person {
                id: ID
            }
        `;

        const secret = "shh-its-a-secret";

        const sub = generate({
            readable: true,
            charset: "alphabetic",
        });

        const neoSchema = new Neo4jGraphQL({
            typeDefs,
            plugins: {
                auth: new Neo4jGraphQLAuthJWTPlugin({
                    secret,
                }),
            },
        });

        const query = gql`
            query {
                movies(fulltext: { MovieTitle: { phrase: "something AND something" } }) {
                    title
                }
            }
        `;

        const req = createJwtRequest(secret, { sub });

        const result = await translateQuery(neoSchema, query, { req });

        expect(formatCypher(result.cypher)).toMatchInlineSnapshot(`
            "CALL db.index.fulltext.queryNodes(
                \\"MovieTitle\\",
                $this_fulltext_MovieTitle_phrase
            ) YIELD node as this
            WHERE \\"Movie\\" IN labels(this)
            CALL apoc.util.validate(NOT (exists((this)<-[:DIRECTED]-(:Person)) AND any(director IN [(this)<-[:DIRECTED]-(director:Person) | director] WHERE director.id IS NOT NULL AND director.id = $this_auth_allow0_director_id)), \\"@neo4j/graphql/FORBIDDEN\\", [0])
            RETURN this { .title } as this"
        `);

        expect(result.params).toMatchObject({
            this_fulltext_MovieTitle_phrase: "something AND something",
            this_auth_allow0_director_id: sub,
        });
    });
});<|MERGE_RESOLUTION|>--- conflicted
+++ resolved
@@ -72,12 +72,7 @@
                 \\"MovieTitle\\",
                 $this_fulltext_MovieTitle_phrase
             ) YIELD node as this
-<<<<<<< HEAD
-            WHERE (\\"Movie\\" IN labels(this)
-            AND EXISTS((this)<-[:DIRECTED]-(:Person)) AND ALL(director IN [(this)<-[:DIRECTED]-(director:Person) | director] WHERE director.id IS NOT NULL AND director.id = $this_auth_where0_director_id))
-=======
             WHERE \\"Movie\\" IN labels(this) AND exists((this)<-[:DIRECTED]-(:Person)) AND all(director IN [(this)<-[:DIRECTED]-(director:Person) | director] WHERE director.id IS NOT NULL AND director.id = $this_auth_where0_director_id)
->>>>>>> 47099504
             RETURN this { .title } as this"
         `);
 
