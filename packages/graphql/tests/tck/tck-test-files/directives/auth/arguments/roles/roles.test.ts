--- conflicted
+++ resolved
@@ -183,13 +183,8 @@
             "MATCH (this:\`User\`)
             CALL apoc.util.validate(NOT (any(var1 IN [\\"admin\\"] WHERE any(var0 IN $auth.roles WHERE var0 = var1))), \\"@neo4j/graphql/FORBIDDEN\\", [0])
             WITH this
-<<<<<<< HEAD
             CALL apoc.util.validate(NOT (any(var1 IN [\\"super-admin\\"] WHERE any(var0 IN $auth.roles WHERE var0 = var1))), \\"@neo4j/graphql/FORBIDDEN\\", [0])
-            RETURN this { history: [this_history IN apoc.cypher.runFirstColumn(\\"MATCH (this)-[:HAS_HISTORY]->(h:History) RETURN h\\", {this: this, auth: $auth}, true) WHERE apoc.util.validatePredicate(NOT (any(var1 IN [\\"super-admin\\"] WHERE any(var0 IN $auth.roles WHERE var0 = var1))), \\"@neo4j/graphql/FORBIDDEN\\", [0]) | this_history { .url }] } as this"
-=======
-            CALL apoc.util.validate(NOT (any(r IN [\\"super-admin\\"] WHERE any(rr IN $auth.roles WHERE r = rr))), \\"@neo4j/graphql/FORBIDDEN\\", [0])
-            RETURN this { history: [this_history IN apoc.cypher.runFirstColumnMany(\\"MATCH (this)-[:HAS_HISTORY]->(h:History) RETURN h\\", {this: this, auth: $auth}) WHERE apoc.util.validatePredicate(NOT (any(r IN [\\"super-admin\\"] WHERE any(rr IN $auth.roles WHERE r = rr))), \\"@neo4j/graphql/FORBIDDEN\\", [0]) | this_history { .url }] } as this"
->>>>>>> 7205e8de
+            RETURN this { history: [this_history IN apoc.cypher.runFirstColumnMany(\\"MATCH (this)-[:HAS_HISTORY]->(h:History) RETURN h\\", {this: this, auth: $auth}) WHERE apoc.util.validatePredicate(NOT (any(var1 IN [\\"super-admin\\"] WHERE any(var0 IN $auth.roles WHERE var0 = var1))), \\"@neo4j/graphql/FORBIDDEN\\", [0]) | this_history { .url }] } as this"
         `);
 
         expect(formatParams(result.params)).toMatchInlineSnapshot(`
