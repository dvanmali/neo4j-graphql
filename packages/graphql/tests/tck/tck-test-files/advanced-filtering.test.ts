--- conflicted
+++ resolved
@@ -592,15 +592,8 @@
             });
 
             expect(formatCypher(result.cypher)).toMatchInlineSnapshot(`
-<<<<<<< HEAD
-                "MATCH (this:\`Movie\`)
-                WHERE (exists((this)-[:\`IN_GENRE\`]->(:\`Genre\`))
-                AND ANY(this1 IN [(this)-[:\`IN_GENRE\`]->(this1:\`Genre\`) | this1]
-                            WHERE this1.name = $param0))
-=======
                 "MATCH (this:Movie)
                 WHERE EXISTS { (this)-[:IN_GENRE]->(this_genres:Genre) WHERE this_genres.name = $this_genres_name }
->>>>>>> 47099504
                 RETURN this { .actorCount } as this"
             `);
 
@@ -626,15 +619,8 @@
             });
 
             expect(formatCypher(result.cypher)).toMatchInlineSnapshot(`
-<<<<<<< HEAD
-                "MATCH (this:\`Movie\`)
-                WHERE (exists((this)-[:\`IN_GENRE\`]->(:\`Genre\`))
-                AND NONE(this1 IN [(this)-[:\`IN_GENRE\`]->(this1:\`Genre\`) | this1]
-                            WHERE this1.name = $param0))
-=======
                 "MATCH (this:Movie)
                 WHERE NOT EXISTS { (this)-[:IN_GENRE]->(this_genres_NOT:Genre) WHERE this_genres_NOT.name = $this_genres_NOT_name }
->>>>>>> 47099504
                 RETURN this { .actorCount } as this"
             `);
 
@@ -663,24 +649,13 @@
                 const result = await translateQuery(neoSchema, query, { req });
 
                 expect(formatCypher(result.cypher)).toMatchInlineSnapshot(`
-<<<<<<< HEAD
-                    "MATCH (this:\`Movie\`)
-                    WHERE (exists((this)-[:\`IN_GENRE\`]->(:\`Genre\`))
-                    AND ALL(this1 IN [(this)-[:\`IN_GENRE\`]->(this1:\`Genre\`) | this1]
-                                WHERE this1.name = $param0))
-=======
                     "MATCH (this:Movie)
                     WHERE NOT EXISTS { (this)-[:IN_GENRE]->(this_genres_ALL:Genre) WHERE NOT this_genres_ALL.name = $this_genres_ALL_name }
->>>>>>> 47099504
                     RETURN this { .actorCount } as this"
                 `);
                 expect(formatParams(result.params)).toMatchInlineSnapshot(`
                     "{
-<<<<<<< HEAD
-                        \\"param0\\": \\"some genre\\"
-=======
                         \\"this_genres_ALL_name\\": \\"some genre\\"
->>>>>>> 47099504
                     }"
                 `);
             });
@@ -691,24 +666,13 @@
                 const result = await translateQuery(neoSchema, query, { req });
 
                 expect(formatCypher(result.cypher)).toMatchInlineSnapshot(`
-<<<<<<< HEAD
-                    "MATCH (this:\`Movie\`)
-                    WHERE (exists((this)-[:\`IN_GENRE\`]->(:\`Genre\`))
-                    AND NONE(this1 IN [(this)-[:\`IN_GENRE\`]->(this1:\`Genre\`) | this1]
-                                WHERE this1.name = $param0))
-=======
                     "MATCH (this:Movie)
                     WHERE NOT EXISTS { (this)-[:IN_GENRE]->(this_genres_NONE:Genre) WHERE this_genres_NONE.name = $this_genres_NONE_name }
->>>>>>> 47099504
                     RETURN this { .actorCount } as this"
                 `);
                 expect(formatParams(result.params)).toMatchInlineSnapshot(`
                     "{
-<<<<<<< HEAD
-                        \\"param0\\": \\"some genre\\"
-=======
                         \\"this_genres_NONE_name\\": \\"some genre\\"
->>>>>>> 47099504
                     }"
                 `);
             });
@@ -719,24 +683,13 @@
                 const result = await translateQuery(neoSchema, query, { req });
 
                 expect(formatCypher(result.cypher)).toMatchInlineSnapshot(`
-<<<<<<< HEAD
-                    "MATCH (this:\`Movie\`)
-                    WHERE (exists((this)-[:\`IN_GENRE\`]->(:\`Genre\`))
-                    AND SINGLE(this1 IN [(this)-[:\`IN_GENRE\`]->(this1:\`Genre\`) | this1]
-                                WHERE this1.name = $param0))
-=======
                     "MATCH (this:Movie)
                     WHERE size([(this)-[:IN_GENRE]->(this_genres_SINGLE:Genre) WHERE this_genres_SINGLE.name = $this_genres_SINGLE_name | 1]) = 1
->>>>>>> 47099504
                     RETURN this { .actorCount } as this"
                 `);
                 expect(formatParams(result.params)).toMatchInlineSnapshot(`
                     "{
-<<<<<<< HEAD
-                        \\"param0\\": \\"some genre\\"
-=======
                         \\"this_genres_SINGLE_name\\": \\"some genre\\"
->>>>>>> 47099504
                     }"
                 `);
             });
@@ -747,24 +700,13 @@
                 const result = await translateQuery(neoSchema, query, { req });
 
                 expect(formatCypher(result.cypher)).toMatchInlineSnapshot(`
-<<<<<<< HEAD
-                    "MATCH (this:\`Movie\`)
-                    WHERE (exists((this)-[:\`IN_GENRE\`]->(:\`Genre\`))
-                    AND ANY(this1 IN [(this)-[:\`IN_GENRE\`]->(this1:\`Genre\`) | this1]
-                                WHERE this1.name = $param0))
-=======
                     "MATCH (this:Movie)
                     WHERE EXISTS { (this)-[:IN_GENRE]->(this_genres_SOME:Genre) WHERE this_genres_SOME.name = $this_genres_SOME_name }
->>>>>>> 47099504
                     RETURN this { .actorCount } as this"
                 `);
                 expect(formatParams(result.params)).toMatchInlineSnapshot(`
                     "{
-<<<<<<< HEAD
-                        \\"param0\\": \\"some genre\\"
-=======
                         \\"this_genres_SOME_name\\": \\"some genre\\"
->>>>>>> 47099504
                     }"
                 `);
             });
@@ -787,15 +729,8 @@
             });
 
             expect(formatCypher(result.cypher)).toMatchInlineSnapshot(`
-<<<<<<< HEAD
-                "MATCH (this:\`Movie\`)
-                WHERE (exists((this)-[:\`IN_GENRE\`]->(:\`Genre\`))
-                AND ANY(var3 IN [(this)-[this1:\`IN_GENRE\`]->(this2:\`Genre\`) | { node: this2, relationship: this1 }]
-                            WHERE var3.node.name = $nestedParam0.node.name))
-=======
                 "MATCH (this:Movie)
                 WHERE size([(this)-[this_genresConnection_Genre_MovieGenresRelationship:IN_GENRE]->(this_genresConnection_Genre:Genre) WHERE this_genresConnection_Genre.name = $this_movies.where.genresConnection.node.name | 1]) > 0
->>>>>>> 47099504
                 RETURN this { .actorCount } as this"
             `);
 
@@ -825,15 +760,8 @@
             });
 
             expect(formatCypher(result.cypher)).toMatchInlineSnapshot(`
-<<<<<<< HEAD
-                "MATCH (this:\`Movie\`)
-                WHERE (exists((this)-[:\`IN_GENRE\`]->(:\`Genre\`))
-                AND NONE(var3 IN [(this)-[this1:\`IN_GENRE\`]->(this2:\`Genre\`) | { node: this2, relationship: this1 }]
-                            WHERE var3.node.name = $nestedParam0.node.name))
-=======
                 "MATCH (this:Movie)
                 WHERE size([(this)-[this_genresConnection_NOT_Genre_MovieGenresRelationship:IN_GENRE]->(this_genresConnection_NOT_Genre:Genre) WHERE this_genresConnection_NOT_Genre.name = $this_movies.where.genresConnection_NOT.node.name | 1]) = 0
->>>>>>> 47099504
                 RETURN this { .actorCount } as this"
             `);
 
@@ -866,24 +794,12 @@
                 const result = await translateQuery(neoSchema, query, { req });
 
                 expect(formatCypher(result.cypher)).toMatchInlineSnapshot(`
-<<<<<<< HEAD
-                    "MATCH (this:\`Movie\`)
-                    WHERE (exists((this)-[:\`IN_GENRE\`]->(:\`Genre\`))
-                    AND ALL(var3 IN [(this)-[this1:\`IN_GENRE\`]->(this2:\`Genre\`) | { node: this2, relationship: this1 }]
-                                WHERE var3.node.name = $nestedParam0.node.name))
-=======
                     "MATCH (this:Movie)
                     WHERE size([(this)-[this_genresConnection_ALL_Genre_MovieGenresRelationship:IN_GENRE]->(this_genresConnection_ALL_Genre:Genre) WHERE NOT this_genresConnection_ALL_Genre.name = $this_movies.where.genresConnection_ALL.node.name | 1]) = 0
->>>>>>> 47099504
                     RETURN this { .actorCount } as this"
                 `);
                 expect(formatParams(result.params)).toMatchInlineSnapshot(`
                     "{
-<<<<<<< HEAD
-                        \\"nestedParam0\\": {
-                            \\"node\\": {
-                                \\"name\\": \\"some genre\\"
-=======
                         \\"this_movies\\": {
                             \\"where\\": {
                                 \\"genresConnection_ALL\\": {
@@ -891,7 +807,6 @@
                                         \\"name\\": \\"some genre\\"
                                     }
                                 }
->>>>>>> 47099504
                             }
                         }
                     }"
@@ -904,24 +819,12 @@
                 const result = await translateQuery(neoSchema, query, { req });
 
                 expect(formatCypher(result.cypher)).toMatchInlineSnapshot(`
-<<<<<<< HEAD
-                    "MATCH (this:\`Movie\`)
-                    WHERE (exists((this)-[:\`IN_GENRE\`]->(:\`Genre\`))
-                    AND NONE(var3 IN [(this)-[this1:\`IN_GENRE\`]->(this2:\`Genre\`) | { node: this2, relationship: this1 }]
-                                WHERE var3.node.name = $nestedParam0.node.name))
-=======
                     "MATCH (this:Movie)
                     WHERE size([(this)-[this_genresConnection_NONE_Genre_MovieGenresRelationship:IN_GENRE]->(this_genresConnection_NONE_Genre:Genre) WHERE this_genresConnection_NONE_Genre.name = $this_movies.where.genresConnection_NONE.node.name | 1]) = 0
->>>>>>> 47099504
                     RETURN this { .actorCount } as this"
                 `);
                 expect(formatParams(result.params)).toMatchInlineSnapshot(`
                     "{
-<<<<<<< HEAD
-                        \\"nestedParam0\\": {
-                            \\"node\\": {
-                                \\"name\\": \\"some genre\\"
-=======
                         \\"this_movies\\": {
                             \\"where\\": {
                                 \\"genresConnection_NONE\\": {
@@ -929,7 +832,6 @@
                                         \\"name\\": \\"some genre\\"
                                     }
                                 }
->>>>>>> 47099504
                             }
                         }
                     }"
@@ -942,24 +844,12 @@
                 const result = await translateQuery(neoSchema, query, { req });
 
                 expect(formatCypher(result.cypher)).toMatchInlineSnapshot(`
-<<<<<<< HEAD
-                    "MATCH (this:\`Movie\`)
-                    WHERE (exists((this)-[:\`IN_GENRE\`]->(:\`Genre\`))
-                    AND SINGLE(var3 IN [(this)-[this1:\`IN_GENRE\`]->(this2:\`Genre\`) | { node: this2, relationship: this1 }]
-                                WHERE var3.node.name = $nestedParam0.node.name))
-=======
                     "MATCH (this:Movie)
                     WHERE size([(this)-[this_genresConnection_SINGLE_Genre_MovieGenresRelationship:IN_GENRE]->(this_genresConnection_SINGLE_Genre:Genre) WHERE this_genresConnection_SINGLE_Genre.name = $this_movies.where.genresConnection_SINGLE.node.name | 1]) = 1
->>>>>>> 47099504
                     RETURN this { .actorCount } as this"
                 `);
                 expect(formatParams(result.params)).toMatchInlineSnapshot(`
                     "{
-<<<<<<< HEAD
-                        \\"nestedParam0\\": {
-                            \\"node\\": {
-                                \\"name\\": \\"some genre\\"
-=======
                         \\"this_movies\\": {
                             \\"where\\": {
                                 \\"genresConnection_SINGLE\\": {
@@ -967,7 +857,6 @@
                                         \\"name\\": \\"some genre\\"
                                     }
                                 }
->>>>>>> 47099504
                             }
                         }
                     }"
@@ -980,24 +869,12 @@
                 const result = await translateQuery(neoSchema, query, { req });
 
                 expect(formatCypher(result.cypher)).toMatchInlineSnapshot(`
-<<<<<<< HEAD
-                    "MATCH (this:\`Movie\`)
-                    WHERE (exists((this)-[:\`IN_GENRE\`]->(:\`Genre\`))
-                    AND ANY(var3 IN [(this)-[this1:\`IN_GENRE\`]->(this2:\`Genre\`) | { node: this2, relationship: this1 }]
-                                WHERE var3.node.name = $nestedParam0.node.name))
-=======
                     "MATCH (this:Movie)
                     WHERE size([(this)-[this_genresConnection_SOME_Genre_MovieGenresRelationship:IN_GENRE]->(this_genresConnection_SOME_Genre:Genre) WHERE this_genresConnection_SOME_Genre.name = $this_movies.where.genresConnection_SOME.node.name | 1]) > 0
->>>>>>> 47099504
                     RETURN this { .actorCount } as this"
                 `);
                 expect(formatParams(result.params)).toMatchInlineSnapshot(`
                     "{
-<<<<<<< HEAD
-                        \\"nestedParam0\\": {
-                            \\"node\\": {
-                                \\"name\\": \\"some genre\\"
-=======
                         \\"this_movies\\": {
                             \\"where\\": {
                                 \\"genresConnection_SOME\\": {
@@ -1005,7 +882,6 @@
                                         \\"name\\": \\"some genre\\"
                                     }
                                 }
->>>>>>> 47099504
                             }
                         }
                     }"
