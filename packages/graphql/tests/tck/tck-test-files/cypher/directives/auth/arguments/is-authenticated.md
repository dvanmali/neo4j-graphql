--- conflicted
+++ resolved
@@ -451,29 +451,18 @@
 MATCH (this:User)
 
 WITH this
-<<<<<<< HEAD
-OPTIONAL MATCH (this_connect_posts0_node:Post)
-
-WITH this, this_connect_posts0_node
-CALL apoc.util.validate(NOT(apoc.util.validatePredicate(NOT($auth.isAuthenticated = true), "@neo4j/graphql/UNAUTHENTICATED", [0]) AND apoc.util.validatePredicate(NOT($auth.isAuthenticated = true), "@neo4j/graphql/UNAUTHENTICATED", [0])), "@neo4j/graphql/FORBIDDEN", [0])
-
-FOREACH(_ IN CASE this_connect_posts0_node WHEN NULL THEN [] ELSE [1] END |
-    MERGE (this)-[:HAS_POST]->(this_connect_posts0_node)
-)
-=======
 CALL {
     WITH this
-    OPTIONAL MATCH (this_connect_posts0:Post)
-
-    WITH this, this_connect_posts0
+    OPTIONAL MATCH (this_connect_posts0_node:Post)
+
+    WITH this, this_connect_posts0_node
     CALL apoc.util.validate(NOT(apoc.util.validatePredicate(NOT($auth.isAuthenticated = true), "@neo4j/graphql/UNAUTHENTICATED", [0]) AND apoc.util.validatePredicate(NOT($auth.isAuthenticated = true), "@neo4j/graphql/UNAUTHENTICATED", [0])), "@neo4j/graphql/FORBIDDEN", [0])
 
-    FOREACH(_ IN CASE this_connect_posts0 WHEN NULL THEN [] ELSE [1] END |
-        MERGE (this)-[:HAS_POST]->(this_connect_posts0)
+    FOREACH(_ IN CASE this_connect_posts0_node WHEN NULL THEN [] ELSE [1] END |
+        MERGE (this)-[:HAS_POST]->(this_connect_posts0_node)
     )
     RETURN count(*)
 }
->>>>>>> 52c11c55
 
 RETURN this { .id } AS this
 ```
