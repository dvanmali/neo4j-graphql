--- conflicted
+++ resolved
@@ -114,12 +114,9 @@
                         \\"low\\": 105,
                         \\"high\\": 0
                     },
-<<<<<<< HEAD
-                    \\"callbacks\\": {}
-=======
                     \\"this0_movies_connectOrCreate_param1\\": \\"The Terminal\\",
-                    \\"this0_movies_connectOrCreate_param2\\": \\"The Terminal\\"
->>>>>>> f7ac6ff3
+                    \\"this0_movies_connectOrCreate_param2\\": \\"The Terminal\\",
+                    \\"callbacks\\": {}
                 }"
             `);
         });
@@ -177,12 +174,9 @@
                         \\"low\\": 105,
                         \\"high\\": 0
                     },
-<<<<<<< HEAD
-                    \\"callbacks\\": {}
-=======
                     \\"this_movies0_connectOrCreate_param1\\": \\"The Terminal\\",
-                    \\"this_movies0_connectOrCreate_param2\\": \\"The Terminal\\"
->>>>>>> f7ac6ff3
+                    \\"this_movies0_connectOrCreate_param2\\": \\"The Terminal\\",
+                    \\"callbacks\\": {}
                 }"
             `);
         });
@@ -281,12 +275,9 @@
                         \\"low\\": 105,
                         \\"high\\": 0
                     },
-<<<<<<< HEAD
-                    \\"callbacks\\": {}
-=======
                     \\"this0_movies_connectOrCreate_param1\\": \\"The Terminal\\",
-                    \\"this0_movies_connectOrCreate_param2\\": \\"The Terminal\\"
->>>>>>> f7ac6ff3
+                    \\"this0_movies_connectOrCreate_param2\\": \\"The Terminal\\",
+                    \\"callbacks\\": {}
                 }"
             `);
         });
@@ -348,12 +339,9 @@
                         \\"low\\": 105,
                         \\"high\\": 0
                     },
-<<<<<<< HEAD
-                    \\"callbacks\\": {}
-=======
                     \\"this0_movies_connectOrCreate_param1\\": \\"movieId\\",
-                    \\"this0_movies_connectOrCreate_param2\\": \\"The Terminal\\"
->>>>>>> f7ac6ff3
+                    \\"this0_movies_connectOrCreate_param2\\": \\"The Terminal\\",
+                    \\"callbacks\\": {}
                 }"
             `);
         });
@@ -413,12 +401,9 @@
                         \\"low\\": 105,
                         \\"high\\": 0
                     },
-<<<<<<< HEAD
-                    \\"callbacks\\": {}
-=======
                     \\"this_movies0_connectOrCreate_param1\\": \\"The Terminal\\",
-                    \\"this_movies0_connectOrCreate_param2\\": \\"The Terminal\\"
->>>>>>> f7ac6ff3
+                    \\"this_movies0_connectOrCreate_param2\\": \\"The Terminal\\",
+                    \\"callbacks\\": {}
                 }"
             `);
         });
@@ -477,12 +462,9 @@
                         \\"low\\": 105,
                         \\"high\\": 0
                     },
-<<<<<<< HEAD
-                    \\"callbacks\\": {}
-=======
                     \\"this_movies0_connectOrCreate_param1\\": \\"movieId\\",
-                    \\"this_movies0_connectOrCreate_param2\\": \\"The Terminal\\"
->>>>>>> f7ac6ff3
+                    \\"this_movies0_connectOrCreate_param2\\": \\"The Terminal\\",
+                    \\"callbacks\\": {}
                 }"
             `);
         });
@@ -582,12 +564,9 @@
                         \\"low\\": 105,
                         \\"high\\": 0
                     },
-<<<<<<< HEAD
-                    \\"callbacks\\": {}
-=======
                     \\"this0_movies_connectOrCreate_param1\\": \\"The Terminal\\",
-                    \\"this0_movies_connectOrCreate_param2\\": \\"The Terminal\\"
->>>>>>> f7ac6ff3
+                    \\"this0_movies_connectOrCreate_param2\\": \\"The Terminal\\",
+                    \\"callbacks\\": {}
                 }"
             `);
         });
@@ -647,12 +626,9 @@
                         \\"low\\": 105,
                         \\"high\\": 0
                     },
-<<<<<<< HEAD
-                    \\"callbacks\\": {}
-=======
                     \\"this_movies0_connectOrCreate_param1\\": \\"The Terminal\\",
-                    \\"this_movies0_connectOrCreate_param2\\": \\"The Terminal\\"
->>>>>>> f7ac6ff3
+                    \\"this_movies0_connectOrCreate_param2\\": \\"The Terminal\\",
+                    \\"callbacks\\": {}
                 }"
             `);
         });
