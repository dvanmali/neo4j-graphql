--- conflicted
+++ resolved
@@ -493,7 +493,6 @@
                             WHERE this.id = $param0
                             WITH this
                             CALL {
-<<<<<<< HEAD
                             	WITH this
                             	MATCH (this)<-[this_directed0_relationship:DIRECTED]-(this_director0:Director)
                             	SET this_director0.id = $this_update_director0_id
@@ -502,17 +501,10 @@
                             		WITH this_director0
                             		MATCH (this_director0)-[this_director0_address_Address_unique:HAS_ADDRESS]->(:Address)
                             		WITH count(this_director0_address_Address_unique) as c
-                            		CALL apoc.util.validate(NOT (c = 1), '@neo4j/graphql/RELATIONSHIP-REQUIREDDirector.address required', [0])
+                            		CALL apoc.util.validate(NOT (c = 1), '@neo4j/graphql/RELATIONSHIP-REQUIREDDirector.address required exactly once', [0])
                             		RETURN c AS this_director0_address_Address_unique_ignored
                             	}
                             	RETURN count(*) AS update_this_director0
-=======
-                            	WITH this_director0
-                            	MATCH (this_director0)-[this_director0_address_Address_unique:HAS_ADDRESS]->(:Address)
-                            	WITH count(this_director0_address_Address_unique) as c
-                            	CALL apoc.util.validate(NOT (c = 1), '@neo4j/graphql/RELATIONSHIP-REQUIREDDirector.address required exactly once', [0])
-                            	RETURN c AS this_director0_address_Address_unique_ignored
->>>>>>> 504bc6da
                             }
                             WITH this
                             CALL {
