--- conflicted
+++ resolved
@@ -75,13 +75,8 @@
                 WITH this_other
                 CALL {
                     WITH this_other
-<<<<<<< HEAD
-                    MATCH (this_other)-[:HAS_INTERFACE_NODES]->(this_other_MyImplementation:MyImplementation)
+                    MATCH (this_other)-[thisthis1:HAS_INTERFACE_NODES]->(this_other_MyImplementation:\`MyImplementation\`)
                     RETURN { __resolveType: \\"MyImplementation\\", id: this_other_MyImplementation.id } AS this_other_interfaceField
-=======
-                    MATCH (this_other)-[thisthis1:HAS_INTERFACE_NODES]->(this_other_MyImplementation:\`MyImplementation\`)
-                    RETURN { __resolveType: \\"MyImplementation\\", id: this_other_MyImplementation.id } AS interfaceField
->>>>>>> a8283ef4
                 }
                 WITH this_other { interfaceField: this_other_interfaceField } AS this_other
                 RETURN head(collect(this_other)) AS this_other
