--- conflicted
+++ resolved
@@ -88,35 +88,19 @@
                 WITH this
                 CALL {
                     WITH *
-<<<<<<< HEAD
                     MATCH (this)-[this2:HAS_KEYWORD]->(this3:\`Emoji\`)
                     WITH this3 { __resolveType: \\"Emoji\\", .id, .type } AS this3
                     RETURN this3 AS var4
                     UNION
                     WITH *
                     MATCH (this)-[this5:HAS_KEYWORD]->(this6:\`Hashtag\`)
-                    WITH this6 { __resolveType: \\"Hashtag\\" } AS this6
+                    WITH this6 { __resolveType: \\"Hashtag\\", __id: id(this) } AS this6
                     RETURN this6 AS var4
                     UNION
                     WITH *
                     MATCH (this)-[this7:HAS_KEYWORD]->(this8:\`Text\`)
                     WITH this8 { __resolveType: \\"Text\\" } AS this8
                     RETURN this8 AS var4
-=======
-                    MATCH (this)-[this2:HAS_KEYWORD]->(this_keywords:\`Emoji\`)
-                    WITH this_keywords { __resolveType: \\"Emoji\\", __id: id(this), .id, .type } AS this_keywords
-                    RETURN this_keywords AS this_keywords
-                    UNION
-                    WITH *
-                    MATCH (this)-[this3:HAS_KEYWORD]->(this_keywords:\`Hashtag\`)
-                    WITH this_keywords { __resolveType: \\"Hashtag\\", __id: id(this) } AS this_keywords
-                    RETURN this_keywords AS this_keywords
-                    UNION
-                    WITH *
-                    MATCH (this)-[this4:HAS_KEYWORD]->(this_keywords:\`Text\`)
-                    WITH this_keywords { __resolveType: \\"Text\\", __id: id(this) } AS this_keywords
-                    RETURN this_keywords AS this_keywords
->>>>>>> 99e530d2
                 }
                 WITH var4
                 RETURN collect(var4) AS var4
@@ -161,35 +145,19 @@
                 WITH this
                 CALL {
                     WITH *
-<<<<<<< HEAD
                     MATCH (this)-[this2:HAS_KEYWORD]->(this3:\`Emoji\`)
                     WITH this3 { __resolveType: \\"Emoji\\", .id, .type } AS this3
                     RETURN this3 AS var4
                     UNION
                     WITH *
                     MATCH (this)-[this5:HAS_KEYWORD]->(this6:\`Hashtag\`)
-                    WITH this6 { __resolveType: \\"Hashtag\\" } AS this6
+                    WITH this6 { __resolveType: \\"Hashtag\\", __id: id(this) } AS this6
                     RETURN this6 AS var4
                     UNION
                     WITH *
                     MATCH (this)-[this7:HAS_KEYWORD]->(this8:\`Text\`)
                     WITH this8 { __resolveType: \\"Text\\" } AS this8
                     RETURN this8 AS var4
-=======
-                    MATCH (this)-[this2:HAS_KEYWORD]->(this_keywords:\`Emoji\`)
-                    WITH this_keywords { __resolveType: \\"Emoji\\", __id: id(this), .id, .type } AS this_keywords
-                    RETURN this_keywords AS this_keywords
-                    UNION
-                    WITH *
-                    MATCH (this)-[this3:HAS_KEYWORD]->(this_keywords:\`Hashtag\`)
-                    WITH this_keywords { __resolveType: \\"Hashtag\\", __id: id(this) } AS this_keywords
-                    RETURN this_keywords AS this_keywords
-                    UNION
-                    WITH *
-                    MATCH (this)-[this4:HAS_KEYWORD]->(this_keywords:\`Text\`)
-                    WITH this_keywords { __resolveType: \\"Text\\", __id: id(this) } AS this_keywords
-                    RETURN this_keywords AS this_keywords
->>>>>>> 99e530d2
                 }
                 WITH var4
                 RETURN collect(var4) AS var4
