--- conflicted
+++ resolved
@@ -2,8 +2,5 @@
 export { default as Node, NodeConstructor } from "./Node";
 export { default as Auth, AuthConstructor, AuthRule } from "./Auth";
 export { default as Context, ContextConstructor } from "./Context";
-<<<<<<< HEAD
 export { default as Model, ModelConstructor } from "./Model";
-=======
-export { default as Exclude, ExcludeConstructor } from "./Exclude";
->>>>>>> 819d58a2
+export { default as Exclude, ExcludeConstructor } from "./Exclude";