/*
 * Copyright (c) "Neo4j"
 * Neo4j Sweden AB [http://neo4j.com]
 *
 * This file is part of Neo4j.
 *
 * Licensed under the Apache License, Version 2.0 (the "License");
 * you may not use this file except in compliance with the License.
 * You may obtain a copy of the License at
 *
 *     http://www.apache.org/licenses/LICENSE-2.0
 *
 * Unless required by applicable law or agreed to in writing, software
 * distributed under the License is distributed on an "AS IS" BASIS,
 * WITHOUT WARRANTIES OR CONDITIONS OF ANY KIND, either express or implied.
 * See the License for the specific language governing permissions and
 * limitations under the License.
 */

import { DirectiveNode, NamedTypeNode } from "graphql";
import pluralize from "pluralize";
import type {
    Auth,
    BaseField,
    ConnectionField,
    Context,
    CustomEnumField,
    CustomScalarField,
    CypherField,
    FullText,
    InterfaceField,
    ObjectField,
    PointField,
<<<<<<< HEAD
    PrimitiveField,
    QueryOptions,
    RelationField,
    TemporalField,
    UnionField,
=======
    Auth,
    Context,
    FullText,
    IgnoredField,
>>>>>>> 9ec0a340
} from "../types";
import Exclude from "./Exclude";
import { GraphElement, GraphElementConstructor } from "./GraphElement";
import { NodeDirective } from "./NodeDirective";
import { lowerFirst } from "../utils/lower-first";
import { QueryOptionsDirective } from "./QueryOptionsDirective";

export interface NodeConstructor extends GraphElementConstructor {
    name: string;
    relationFields: RelationField[];
    connectionFields: ConnectionField[];
    cypherFields: CypherField[];
    primitiveFields: PrimitiveField[];
    scalarFields: CustomScalarField[];
    enumFields: CustomEnumField[];
    otherDirectives: DirectiveNode[];
    unionFields: UnionField[];
    interfaceFields: InterfaceField[];
    interfaces: NamedTypeNode[];
    objectFields: ObjectField[];
    temporalFields: TemporalField[];
    pointFields: PointField[];
    ignoredFields: IgnoredField[];
    auth?: Auth;
    fulltextDirective?: FullText;
    exclude?: Exclude;
    nodeDirective?: NodeDirective;
    description?: string;
    queryOptionsDirective?: QueryOptionsDirective;
}

type MutableField =
    | PrimitiveField
    | CustomScalarField
    | CustomEnumField
    | UnionField
    | ObjectField
    | TemporalField
    | PointField
    | CypherField;

type AuthableField =
    | PrimitiveField
    | CustomScalarField
    | CustomEnumField
    | UnionField
    | ObjectField
    | TemporalField
    | PointField
    | CypherField;

type ConstrainableField = PrimitiveField | TemporalField | PointField;

class Node extends GraphElement {
    public relationFields: RelationField[];
    public connectionFields: ConnectionField[];
    public cypherFields: CypherField[];
    public otherDirectives: DirectiveNode[];
    public unionFields: UnionField[];
    public interfaceFields: InterfaceField[];
    public interfaces: NamedTypeNode[];
    public objectFields: ObjectField[];
    public exclude?: Exclude;
    public nodeDirective?: NodeDirective;
    public fulltextDirective?: FullText;
    public auth?: Auth;
    public description?: string;
    public queryOptions?: QueryOptionsDirective;

    constructor(input: NodeConstructor) {
        super(input);
        this.relationFields = input.relationFields;
        this.connectionFields = input.connectionFields;
        this.cypherFields = input.cypherFields;
        this.otherDirectives = input.otherDirectives;
        this.unionFields = input.unionFields;
        this.interfaceFields = input.interfaceFields;
        this.interfaces = input.interfaces;
        this.objectFields = input.objectFields;
        this.exclude = input.exclude;
        this.nodeDirective = input.nodeDirective;
        this.fulltextDirective = input.fulltextDirective;
        this.auth = input.auth;
        this.queryOptions = input.queryOptionsDirective;
    }

    // Fields you can set in a create or update mutation
    public get mutableFields(): MutableField[] {
        return [
            ...this.temporalFields,
            ...this.enumFields,
            ...this.objectFields,
            ...this.scalarFields,
            ...this.primitiveFields,
            ...this.interfaceFields,
            ...this.objectFields,
            ...this.unionFields,
            ...this.pointFields,
        ];
    }

    /** Fields you can apply auth allow and bind to */
    public get authableFields(): AuthableField[] {
        return [
            ...this.primitiveFields,
            ...this.scalarFields,
            ...this.enumFields,
            ...this.unionFields,
            ...this.objectFields,
            ...this.temporalFields,
            ...this.pointFields,
            ...this.cypherFields,
        ];
    }

<<<<<<< HEAD
=======
    /** Fields you can sort on */
    public get sortableFields(): SortableField[] {
        return [
            ...this.primitiveFields,
            ...this.scalarFields,
            ...this.enumFields,
            ...this.temporalFields,
            ...this.pointFields,
            ...this.cypherFields.filter((field) => field.isScalar || field.isEnum),
        ].filter((field) => !field.typeMeta.array);
    }

>>>>>>> 9ec0a340
    public get constrainableFields(): ConstrainableField[] {
        return [...this.primitiveFields, ...this.temporalFields, ...this.pointFields];
    }

    public get uniqueFields(): ConstrainableField[] {
        return this.constrainableFields.filter((field) => field.unique);
    }

    public get plural(): string {
        const pluralValue = this.nodeDirective?.plural ? this.nodeDirective.plural : pluralize(this.name);
        return lowerFirst(pluralValue);
    }

    public getLabelString(context: Context): string {
        return this.nodeDirective?.getLabelsString(this.name, context) || `:${this.name}`;
    }

    public getLabels(context: Context): string[] {
        return this.nodeDirective?.getLabels(this.name, context) || [this.name];
    }

    public getMainLabel(): string {
        return this.nodeDirective?.label || this.name;
    }
}

export default Node;<|MERGE_RESOLUTION|>--- conflicted
+++ resolved
@@ -21,28 +21,20 @@
 import pluralize from "pluralize";
 import type {
     Auth,
-    BaseField,
     ConnectionField,
     Context,
     CustomEnumField,
     CustomScalarField,
     CypherField,
     FullText,
+    IgnoredField,
     InterfaceField,
     ObjectField,
     PointField,
-<<<<<<< HEAD
     PrimitiveField,
-    QueryOptions,
     RelationField,
     TemporalField,
     UnionField,
-=======
-    Auth,
-    Context,
-    FullText,
-    IgnoredField,
->>>>>>> 9ec0a340
 } from "../types";
 import Exclude from "./Exclude";
 import { GraphElement, GraphElementConstructor } from "./GraphElement";
@@ -158,21 +150,6 @@
         ];
     }
 
-<<<<<<< HEAD
-=======
-    /** Fields you can sort on */
-    public get sortableFields(): SortableField[] {
-        return [
-            ...this.primitiveFields,
-            ...this.scalarFields,
-            ...this.enumFields,
-            ...this.temporalFields,
-            ...this.pointFields,
-            ...this.cypherFields.filter((field) => field.isScalar || field.isEnum),
-        ].filter((field) => !field.typeMeta.array);
-    }
-
->>>>>>> 9ec0a340
     public get constrainableFields(): ConstrainableField[] {
         return [...this.primitiveFields, ...this.temporalFields, ...this.pointFields];
     }
