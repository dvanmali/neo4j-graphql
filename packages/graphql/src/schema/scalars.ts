--- conflicted
+++ resolved
@@ -1,4 +1,4 @@
-import { GraphQLScalarType, StringValueNode, ValueNode } from "graphql";
+import { GraphQLScalarType } from "graphql";
 import { int, Integer } from "neo4j-driver";
 import { DateTime as Neo4jDateTime } from "neo4j-driver/lib/temporal-types";
 
@@ -41,7 +41,6 @@
     },
 });
 
-<<<<<<< HEAD
 /* 
     https://spec.graphql.org/June2018/#sec-ID 
     The ID type is serialized in the same way as a String
@@ -65,7 +64,9 @@
         }
 
         return value.toString(10);
-=======
+    },
+});
+
 export const DateTime = new GraphQLScalarType({
     name: "DateTime",
     description: "A date and time, represented as an ISO-8601 string",
@@ -78,6 +79,5 @@
         // value from the client
 
         return Neo4jDateTime.fromStandardDate(new Date(value));
->>>>>>> 819d58a2
     },
 });