--- conflicted
+++ resolved
@@ -87,27 +87,15 @@
         context.subscriptionsEnabled = Boolean(context.plugins?.subscriptions);
         context.callbacks = config.callbacks;
 
-<<<<<<< HEAD
         if (!context.jwt) {
-            if (context.plugins.auth)
-                //Here we will try to compute the generic Secret or the generic jwksEndpoint
-                context.plugins.auth.tryToResolveKeys(
-                    context instanceof IncomingMessage ? context : context.req || context.request
-                );
+            if (context.plugins.auth) {
+                // Here we will try to compute the generic Secret or the generic jwksEndpoint
+                const contextRequest = context.req || context.request;
+                context.plugins.auth.tryToResolveKeys(context instanceof IncomingMessage ? context : contextRequest);
+            }
             const token = getToken(context);
             context.jwt = await decodeToken(token, context.plugins.auth);
         }
-=======
-                if (!context.jwt) {
-                    if (context.plugins.auth) {
-                         // Here we will try to compute the generic Secret or the generic jwksEndpoint
-                        const contextRequest = context.req || context.request
-                        context.plugins.auth.tryToResolveKeys(context instanceof IncomingMessage ? context : contextRequest);
-                    }
-                    const token = getToken(context);
-                    context.jwt = await decodeToken(token, context.plugins.auth);
-                }
->>>>>>> ca3282d2
 
         verifyGlobalAuthentication(context, context.plugins?.auth);
 
