/*
 * Copyright (c) "Neo4j"
 * Neo4j Sweden AB [http://neo4j.com]
 *
 * This file is part of Neo4j.
 *
 * Licensed under the Apache License, Version 2.0 (the "License");
 * you may not use this file except in compliance with the License.
 * You may obtain a copy of the License at
 *
 *     http://www.apache.org/licenses/LICENSE-2.0
 *
 * Unless required by applicable law or agreed to in writing, software
 * distributed under the License is distributed on an "AS IS" BASIS,
 * WITHOUT WARRANTIES OR CONDITIONS OF ANY KIND, either express or implied.
 * See the License for the specific language governing permissions and
 * limitations under the License.
 */

import { mergeTypeDefs } from "@graphql-tools/merge";
import { TypeSource } from "@graphql-tools/utils";
import {
    DefinitionNode,
    DirectiveDefinitionNode,
    DirectiveNode,
    DocumentNode,
    EnumTypeDefinitionNode,
    GraphQLInt,
    GraphQLNonNull,
    GraphQLString,
    InputObjectTypeDefinitionNode,
    InterfaceTypeDefinitionNode,
    NamedTypeNode,
    NameNode,
    ObjectTypeDefinitionNode,
    parse,
    print,
    ScalarTypeDefinitionNode,
    UnionTypeDefinitionNode,
} from "graphql";
import {
    InputTypeComposer,
    InputTypeComposerFieldConfigAsObjectDefinition,
    ObjectTypeComposer,
    SchemaComposer,
} from "graphql-compose";
<<<<<<< HEAD
import pluralize from "pluralize";
import { graphqlDirectivesToCompose, objectFieldsToComposeFields } from "./to-compose";
import { validateDocument } from "./validation";
import { Auth, FullText, PrimitiveField } from "../types";
=======
import { Exclude, Node } from "../classes";
import { NodeDirective } from "../classes/NodeDirective";
import Relationship from "../classes/Relationship";
import * as constants from "../constants";
import { Auth, BaseField, FullText, PrimitiveField } from "../types";
import { isString } from "../utils/utils";
import createConnectionFields from "./create-connection-fields";
import createRelationshipFields from "./create-relationship-fields";
import getAuth from "./get-auth";
import getCustomResolvers from "./get-custom-resolvers";
import getObjFieldMeta, { ObjectFields } from "./get-obj-field-meta";
import getWhereFields from "./get-where-fields";
import parseExcludeDirective from "./parse-exclude-directive";
import parseNodeDirective from "./parse-node-directive";
import parseFulltextDirective from "./parse/parse-fulltext-directive";
import * as point from "./point";
>>>>>>> fe7fee53
import {
    aggregateResolver,
    createResolver,
    cypherResolver,
    deleteResolver,
    findResolver,
    updateResolver,
    numericalResolver,
} from "./resolvers";
import { AggregationTypesMapper } from "./aggregations/aggregation-types-mapper";
import * as constants from "../constants";
import * as Scalars from "./scalars";
import * as point from "./point";
import { Exclude, Node } from "../classes";
import { NodeDirective } from "../classes/NodeDirective";
import Relationship from "../classes/Relationship";
import createConnectionFields from "./create-connection-fields";
import createRelationshipFields from "./create-relationship-fields";
import parseExcludeDirective from "./parse-exclude-directive";
import parseFulltextDirective from "./parse/parse-fulltext-directive";
import parseNodeDirective from "./parse-node-directive";
import getAuth from "./get-auth";
import getCustomResolvers from "./get-custom-resolvers";
import getObjFieldMeta, { ObjectFields } from "./get-obj-field-meta";
import getSortableFields from "./get-sortable-fields";
import getUniqueFields from "./get-unique-fields";
<<<<<<< HEAD
import getWhereFields from "./get-where-fields";
import { isString } from "../utils/utils";
=======
import { AggregationTypesMapper } from "./aggregations/aggregation-types-mapper";
import { upperFirst } from "../utils/upper-first";
>>>>>>> fe7fee53

function makeAugmentedSchema(
    typeDefs: TypeSource,
    { enableRegex, skipValidateTypeDefs }: { enableRegex?: boolean; skipValidateTypeDefs?: boolean } = {}
): { nodes: Node[]; relationships: Relationship[]; typeDefs: DocumentNode; resolvers } {
    const document = mergeTypeDefs(Array.isArray(typeDefs) ? (typeDefs as string[]) : [typeDefs as string]);

    if (!skipValidateTypeDefs) {
        validateDocument(document);
    }

    const composer = new SchemaComposer();

    // graphql-compose will break if the Point and CartesianPoint types are created but not used,
    // because it will purge the unused types but leave behind orphaned field resolvers
    //
    // These are flags to check whether the types are used and then create them if they are
    let pointInTypeDefs = false;
    let cartesianPointInTypeDefs = false;

    let relationships: Relationship[] = [];

    composer.createObjectTC({
        name: "CreateInfo",
        fields: {
            bookmark: GraphQLString,
            nodesCreated: new GraphQLNonNull(GraphQLInt),
            relationshipsCreated: new GraphQLNonNull(GraphQLInt),
        },
    });

    composer.createObjectTC({
        name: "DeleteInfo",
        fields: {
            bookmark: GraphQLString,
            nodesDeleted: new GraphQLNonNull(GraphQLInt),
            relationshipsDeleted: new GraphQLNonNull(GraphQLInt),
        },
    });

    composer.createObjectTC({
        name: "UpdateInfo",
        fields: {
            bookmark: GraphQLString,
            nodesCreated: new GraphQLNonNull(GraphQLInt),
            nodesDeleted: new GraphQLNonNull(GraphQLInt),
            relationshipsCreated: new GraphQLNonNull(GraphQLInt),
            relationshipsDeleted: new GraphQLNonNull(GraphQLInt),
        },
    });

    const aggregationTypesMapper = new AggregationTypesMapper(composer);

    composer.createInputTC({
        name: "QueryOptions",
        fields: {
            offset: "Int",
            limit: "Int",
        },
    });

    const sortDirection = composer.createEnumTC({
        name: "SortDirection",
        values: {
            ASC: {
                value: "ASC",
                description: "Sort by field values in ascending order.",
            },
            DESC: {
                value: "DESC",
                description: "Sort by field values in descending order.",
            },
        },
    });

    composer.createObjectTC({
        name: "PageInfo",
        description: "Pagination information (Relay)",
        fields: {
            hasNextPage: "Boolean!",
            hasPreviousPage: "Boolean!",
            startCursor: "String",
            endCursor: "String",
        },
    });

    const customResolvers = getCustomResolvers(document);

    const scalars = document.definitions.filter((x) => x.kind === "ScalarTypeDefinition") as ScalarTypeDefinitionNode[];

    const objectNodes = document.definitions.filter(
        (x) => x.kind === "ObjectTypeDefinition" && !["Query", "Mutation", "Subscription"].includes(x.name.value)
    ) as ObjectTypeDefinitionNode[];

    const enums = document.definitions.filter((x) => x.kind === "EnumTypeDefinition") as EnumTypeDefinitionNode[];

    const inputs = document.definitions.filter(
        (x) => x.kind === "InputObjectTypeDefinition"
    ) as InputObjectTypeDefinitionNode[];

    let interfaces = document.definitions.filter(
        (x) => x.kind === "InterfaceTypeDefinition"
    ) as InterfaceTypeDefinitionNode[];

    const directives = document.definitions.filter(
        (x) => x.kind === "DirectiveDefinition"
    ) as DirectiveDefinitionNode[];

    const unions = document.definitions.filter((x) => x.kind === "UnionTypeDefinition") as UnionTypeDefinitionNode[];

    const relationshipPropertyInterfaceNames = new Set<string>();
    const interfaceRelationshipNames = new Set<string>();

    const extraDefinitions = [
        ...enums,
        ...scalars,
        ...directives,
        ...inputs,
        ...unions,
        ...([
            customResolvers.customQuery,
            customResolvers.customMutation,
            customResolvers.customSubscription,
        ] as ObjectTypeDefinitionNode[]),
    ].filter(Boolean) as DefinitionNode[];

    Object.keys(Scalars).forEach((scalar) => composer.addTypeDefs(`scalar ${scalar}`));

    if (extraDefinitions.length) {
        composer.addTypeDefs(print({ kind: "Document", definitions: extraDefinitions }));
    }

    const nodes = objectNodes.map((definition) => {
        const otherDirectives = (definition.directives || []).filter(
            (x) => !["auth", "exclude", "node", "fulltext"].includes(x.name.value)
        );
        const authDirective = (definition.directives || []).find((x) => x.name.value === "auth");
        const excludeDirective = (definition.directives || []).find((x) => x.name.value === "exclude");
        const nodeDirectiveDefinition = (definition.directives || []).find((x) => x.name.value === "node");
        const fulltextDirectiveDefinition = (definition.directives || []).find((x) => x.name.value === "fulltext");
        const nodeInterfaces = [...(definition.interfaces || [])] as NamedTypeNode[];

        const { interfaceAuthDirectives, interfaceExcludeDirectives } = nodeInterfaces.reduce<{
            interfaceAuthDirectives: DirectiveNode[];
            interfaceExcludeDirectives: DirectiveNode[];
        }>(
            (res, interfaceName) => {
                const iface = interfaces.find((i) => i.name.value === interfaceName.name.value);

                if (iface) {
                    const interfaceAuthDirective = (iface.directives || []).find((x) => x.name.value === "auth");
                    const interfaceExcludeDirective = (iface.directives || []).find((x) => x.name.value === "exclude");

                    if (interfaceAuthDirective) {
                        res.interfaceAuthDirectives.push(interfaceAuthDirective);
                    }

                    if (interfaceExcludeDirective) {
                        res.interfaceExcludeDirectives.push(interfaceExcludeDirective);
                    }
                }

                return res;
            },
            { interfaceAuthDirectives: [], interfaceExcludeDirectives: [] }
        );

        if (interfaceAuthDirectives.length > 1) {
            throw new Error(
                `Multiple interfaces of ${definition.name.value} have @auth directive - cannot determine directive to use`
            );
        }

        if (interfaceExcludeDirectives.length > 1) {
            throw new Error(
                `Multiple interfaces of ${definition.name.value} have @exclude directive - cannot determine directive to use`
            );
        }

        let auth: Auth;
        if (authDirective || interfaceAuthDirectives.length) {
            auth = getAuth(authDirective || interfaceAuthDirectives[0]);
        }

        let exclude: Exclude;
        if (excludeDirective || interfaceExcludeDirectives.length) {
            exclude = parseExcludeDirective(excludeDirective || interfaceExcludeDirectives[0]);
        }

        let nodeDirective: NodeDirective;
        if (nodeDirectiveDefinition) {
            nodeDirective = parseNodeDirective(nodeDirectiveDefinition);
        }

        const nodeFields = getObjFieldMeta({
            obj: definition,
            enums,
            interfaces,
            scalars,
            unions,
            objects: objectNodes,
        });

        let fulltextDirective: FullText;
        if (fulltextDirectiveDefinition) {
            fulltextDirective = parseFulltextDirective({
                directive: fulltextDirectiveDefinition,
                nodeFields,
                definition,
            });
        }

        nodeFields.relationFields.forEach((relationship) => {
            if (relationship.properties) {
                const propertiesInterface = interfaces.find((i) => i.name.value === relationship.properties);
                if (!propertiesInterface) {
                    throw new Error(
                        `Cannot find interface specified in ${definition.name.value}.${relationship.fieldName}`
                    );
                }
                relationshipPropertyInterfaceNames.add(relationship.properties);
            }
            if (relationship.interface) {
                interfaceRelationshipNames.add(relationship.typeMeta.name);
            }
        });

        if (!pointInTypeDefs) {
            pointInTypeDefs = nodeFields.pointFields.some((field) => field.typeMeta.name === "Point");
        }
        if (!cartesianPointInTypeDefs) {
            cartesianPointInTypeDefs = nodeFields.pointFields.some((field) => field.typeMeta.name === "CartesianPoint");
        }

        const node = new Node({
            name: definition.name.value,
            interfaces: nodeInterfaces,
            otherDirectives,
            ...nodeFields,
            // @ts-ignore we can be sure it's defined
            auth,
            // @ts-ignore we can be sure it's defined
            exclude,
            // @ts-ignore we can be sure it's defined
            nodeDirective,
            // @ts-ignore we can be sure it's defined
            fulltextDirective,
            description: definition.description?.value,
        });

        return node;
    });

    const relationshipProperties = interfaces.filter((i) => relationshipPropertyInterfaceNames.has(i.name.value));
    const interfaceRelationships = interfaces.filter((i) => interfaceRelationshipNames.has(i.name.value));
    interfaces = interfaces.filter(
        (i) => !(relationshipPropertyInterfaceNames.has(i.name.value) || interfaceRelationshipNames.has(i.name.value))
    );

    const relationshipFields = new Map<string, ObjectFields>();

    relationshipProperties.forEach((relationship) => {
        const authDirective = (relationship.directives || []).find((x) => x.name.value === "auth");
        if (authDirective) {
            throw new Error("Cannot have @auth directive on relationship properties interface");
        }

        relationship.fields?.forEach((field) => {
            constants.RESERVED_INTERFACE_FIELDS.forEach(([fieldName, message]) => {
                if (field.name.value === fieldName) {
                    throw new Error(message);
                }
            });

            const forbiddenDirectives = ["auth", "relationship", "cypher"];
            forbiddenDirectives.forEach((directive) => {
                const found = (field.directives || []).find((x) => x.name.value === directive);
                if (found) {
                    throw new Error(`Cannot have @${directive} directive on relationship property`);
                }
            });
        });

        const relFields = getObjFieldMeta({
            enums,
            interfaces,
            objects: objectNodes,
            scalars,
            unions,
            obj: relationship,
        });

        if (!pointInTypeDefs) {
            pointInTypeDefs = relFields.pointFields.some((field) => field.typeMeta.name === "Point");
        }
        if (!cartesianPointInTypeDefs) {
            cartesianPointInTypeDefs = relFields.pointFields.some((field) => field.typeMeta.name === "CartesianPoint");
        }

        relationshipFields.set(relationship.name.value, relFields);

        const baseFields: BaseField[][] = Object.values(relFields);

        const objectComposeFields = objectFieldsToComposeFields(baseFields.reduce((acc, x) => [...acc, ...x], []));

        const propertiesInterface = composer.createInterfaceTC({
            name: relationship.name.value,
            fields: objectComposeFields,
        });

        composer.createInputTC({
            name: `${relationship.name.value}Sort`,
            fields: propertiesInterface.getFieldNames().reduce((res, f) => {
                return { ...res, [f]: "SortDirection" };
            }, {}),
        });

        composer.createInputTC({
            name: `${relationship.name.value}UpdateInput`,
            fields: [
                ...relFields.primitiveFields.filter((field) => !field.autogenerate && !field.readonly),
                ...relFields.scalarFields,
                ...relFields.enumFields,
                ...relFields.temporalFields.filter((field) => !field.timestamps),
                ...relFields.pointFields,
            ].reduce(
                (res, f) => ({
                    ...res,
                    [f.fieldName]: f.typeMeta.input.update.pretty,
                }),
                {}
            ),
        });

        const relationshipWhereFields = getWhereFields({
            typeName: relationship.name.value,
            fields: {
                scalarFields: relFields.scalarFields,
                enumFields: relFields.enumFields,
                temporalFields: relFields.temporalFields,
                pointFields: relFields.pointFields,
                primitiveFields: relFields.primitiveFields,
            },
            enableRegex,
        });

        composer.createInputTC({
            name: `${relationship.name.value}Where`,
            fields: relationshipWhereFields,
        });

        composer.createInputTC({
            name: `${relationship.name.value}CreateInput`,
            // TODO - This reduce duplicated when creating node CreateInput - put into shared function?
            fields: [
                ...relFields.primitiveFields.filter((field) => !field.autogenerate),
                ...relFields.scalarFields,
                ...relFields.enumFields,
                ...relFields.temporalFields.filter((field) => !field.timestamps),
                ...relFields.pointFields,
            ].reduce((res, f) => {
                if ((f as PrimitiveField)?.defaultValue !== undefined) {
                    const field: InputTypeComposerFieldConfigAsObjectDefinition = {
                        type: f.typeMeta.input.create.pretty,
                        defaultValue: (f as PrimitiveField)?.defaultValue,
                    };
                    res[f.fieldName] = field;
                } else {
                    res[f.fieldName] = f.typeMeta.input.create.pretty;
                }

                return res;
            }, {}),
        });
    });

    function ensureNonEmptyInput(nameOrInput: string | InputTypeComposer<any>) {
        const input = isString(nameOrInput) ? composer.getITC(nameOrInput) : nameOrInput;

        if (input.getFieldNames().length === 0) {
            const faqURL = `https://neo4j.com/docs/graphql-manual/current/troubleshooting/faqs/`;
            input.addFields({
                _emptyInput: {
                    type: "Boolean",
                    description:
                        `Appears because this input type would be empty otherwise because this type is ` +
                        `composed of just generated and/or relationship properties. See ${faqURL}`,
                },
            });
        }
    }

    interfaceRelationships.forEach((interfaceRelationship) => {
        const implementations = objectNodes.filter((n) =>
            n.interfaces?.some((i) => i.name.value === interfaceRelationship.name.value)
        );

        const interfaceFields = getObjFieldMeta({
            enums,
            interfaces: [...interfaces, ...interfaceRelationships],
            objects: objectNodes,
            scalars,
            unions,
            obj: interfaceRelationship,
        });

        if (!pointInTypeDefs) {
            pointInTypeDefs = interfaceFields.pointFields.some((field) => field.typeMeta.name === "Point");
        }
        if (!cartesianPointInTypeDefs) {
            cartesianPointInTypeDefs = interfaceFields.pointFields.some(
                (field) => field.typeMeta.name === "CartesianPoint"
            );
        }

        const baseFields: BaseField[][] = Object.values(interfaceFields);
        const objectComposeFields = objectFieldsToComposeFields(baseFields.reduce((acc, x) => [...acc, ...x], []));

        const composeInterface = composer.createInterfaceTC({
            name: interfaceRelationship.name.value,
            fields: objectComposeFields,
        });

        const interfaceOptionsInput = composer.getOrCreateITC(`${interfaceRelationship.name.value}Options`, (tc) => {
            tc.addFields({
                limit: "Int",
                offset: "Int",
            });
        });

        const interfaceSortableFields = getSortableFields(interfaceFields).reduce(
            (res, f) => ({
                ...res,
                [f.fieldName]: sortDirection.getTypeName(),
            }),
            {}
        );

        if (Object.keys(interfaceSortableFields).length) {
            const interfaceSortInput = composer.getOrCreateITC(`${interfaceRelationship.name.value}Sort`, (tc) => {
                tc.addFields(interfaceSortableFields);
                tc.setDescription(
                    `Fields to sort ${pluralize(
                        interfaceRelationship.name.value
                    )} by. The order in which sorts are applied is not guaranteed when specifying many fields in one ${`${interfaceRelationship.name.value}Sort`} object.`
                );
            });

            interfaceOptionsInput.addFields({
                sort: {
                    description: `Specify one or more ${`${interfaceRelationship.name.value}Sort`} objects to sort ${pluralize(
                        interfaceRelationship.name.value
                    )} by. The sorts will be applied in the order in which they are arranged in the array.`,
                    type: interfaceSortInput.List,
                },
            });
        }

        const interfaceWhereFields = getWhereFields({
            typeName: interfaceRelationship.name.value,
            fields: {
                scalarFields: interfaceFields.scalarFields,
                enumFields: interfaceFields.enumFields,
                temporalFields: interfaceFields.temporalFields,
                pointFields: interfaceFields.pointFields,
                primitiveFields: interfaceFields.primitiveFields,
            },
            enableRegex,
            isInterface: true,
        });

        const [
            implementationsConnectInput,
            implementationsDeleteInput,
            implementationsDisconnectInput,
            implementationsUpdateInput,
            implementationsWhereInput,
        ] = ["ConnectInput", "DeleteInput", "DisconnectInput", "UpdateInput", "Where"].map((suffix) =>
            composer.createInputTC({
                name: `${interfaceRelationship.name.value}Implementations${suffix}`,
                fields: {},
            })
        );

        composer.createInputTC({
            name: `${interfaceRelationship.name.value}Where`,
            fields: { ...interfaceWhereFields, _on: implementationsWhereInput },
        });

        const interfaceCreateInput = composer.createInputTC(`${interfaceRelationship.name.value}CreateInput`);

        composer.getOrCreateITC(`${interfaceRelationship.name.value}UpdateInput`, (tc) => {
            tc.addFields({
                ...[
                    ...interfaceFields.primitiveFields,
                    ...interfaceFields.scalarFields,
                    ...interfaceFields.enumFields,
                    ...interfaceFields.temporalFields.filter((field) => !field.timestamps),
                    ...interfaceFields.pointFields,
                ].reduce(
                    (res, f) =>
                        f.readonly || (f as PrimitiveField)?.autogenerate
                            ? res
                            : {
                                  ...res,
                                  [f.fieldName]: f.typeMeta.input.update.pretty,
                              },
                    {}
                ),
                _on: implementationsUpdateInput,
            });
        });

        createRelationshipFields({
            relationshipFields: interfaceFields.relationFields,
            schemaComposer: composer,
            composeNode: composeInterface,
            sourceName: interfaceRelationship.name.value,
            nodes,
            relationshipPropertyFields: relationshipFields,
        });

        relationships = [
            ...relationships,
            ...createConnectionFields({
                connectionFields: interfaceFields.connectionFields,
                schemaComposer: composer,
                composeNode: composeInterface,
                nodes,
                relationshipPropertyFields: relationshipFields,
            }),
        ];

        implementations.forEach((implementation) => {
            const node = nodes.find((n) => n.name === implementation.name.value) as Node;

            implementationsWhereInput.addFields({
                [implementation.name.value]: {
                    type: `${implementation.name.value}Where`,
                },
            });

            if (node.relationFields.length) {
                implementationsConnectInput.addFields({
                    [implementation.name.value]: {
                        type: `[${implementation.name.value}ConnectInput!]`,
                    },
                });

                implementationsDeleteInput.addFields({
                    [implementation.name.value]: {
                        type: `[${implementation.name.value}DeleteInput!]`,
                    },
                });

                implementationsDisconnectInput.addFields({
                    [implementation.name.value]: {
                        type: `[${implementation.name.value}DisconnectInput!]`,
                    },
                });
            }

            interfaceCreateInput.addFields({
                [implementation.name.value]: {
                    type: `${implementation.name.value}CreateInput`,
                },
            });

            implementationsUpdateInput.addFields({
                [implementation.name.value]: {
                    type: `${implementation.name.value}UpdateInput`,
                },
            });
        });

        if (implementationsConnectInput.getFieldNames().length) {
            const interfaceConnectInput = composer.getOrCreateITC(
                `${interfaceRelationship.name.value}ConnectInput`,
                (tc) => {
                    tc.addFields({ _on: implementationsConnectInput });
                }
            );
            interfaceConnectInput.setField("_on", implementationsConnectInput);
        }

        if (implementationsDeleteInput.getFieldNames().length) {
            const interfaceDeleteInput = composer.getOrCreateITC(
                `${interfaceRelationship.name.value}DeleteInput`,
                (tc) => {
                    tc.addFields({ _on: implementationsDeleteInput });
                }
            );
            interfaceDeleteInput.setField("_on", implementationsDeleteInput);
        }

        if (implementationsDisconnectInput.getFieldNames().length) {
            const interfaceDisconnectInput = composer.getOrCreateITC(
                `${interfaceRelationship.name.value}DisconnectInput`,
                (tc) => {
                    tc.addFields({ _on: implementationsDisconnectInput });
                }
            );
            interfaceDisconnectInput.setField("_on", implementationsDisconnectInput);
        }

        ensureNonEmptyInput(`${interfaceRelationship.name.value}CreateInput`);
        ensureNonEmptyInput(`${interfaceRelationship.name.value}UpdateInput`);
        [
            implementationsConnectInput,
            implementationsDeleteInput,
            implementationsDisconnectInput,
            implementationsUpdateInput,
            implementationsWhereInput,
        ].forEach((c) => ensureNonEmptyInput(c));
    });

    if (pointInTypeDefs) {
        // Every field (apart from CRS) in Point needs a custom resolver
        // to deconstruct the point objects we fetch from the database
        composer.createObjectTC(point.point);
        composer.createInputTC(point.pointInput);
        composer.createInputTC(point.pointDistance);
    }

    if (cartesianPointInTypeDefs) {
        // Every field (apart from CRS) in CartesianPoint needs a custom resolver
        // to deconstruct the point objects we fetch from the database
        composer.createObjectTC(point.cartesianPoint);
        composer.createInputTC(point.cartesianPointInput);
        composer.createInputTC(point.cartesianPointDistance);
    }

    unions.forEach((union) => {
        if (union.types && union.types.length) {
            const fields = union.types.reduce((f, type) => {
                return { ...f, [type.name.value]: `${type.name.value}Where` };
            }, {});

            composer.createInputTC({
                name: `${union.name.value}Where`,
                fields,
            });
        }
    });

    nodes.forEach((node) => {
        const nodeFields = objectFieldsToComposeFields([
            ...node.primitiveFields,
            ...node.cypherFields,
            ...node.enumFields,
            ...node.scalarFields,
            ...node.interfaceFields,
            ...node.objectFields,
            ...node.unionFields,
            ...node.temporalFields,
            ...node.pointFields,
            ...node.ignoredFields,
        ]);

        const composeNode = composer.createObjectTC({
            name: node.name,
            fields: nodeFields,
            description: node.description,
            directives: graphqlDirectivesToCompose(node.otherDirectives),
            interfaces: node.interfaces.map((x) => x.name.value),
        });

        const sortFields = getSortableFields(node).reduce(
            (res, f) => ({
                ...res,
                [f.fieldName]: sortDirection.getTypeName(),
            }),
            {}
        );

        if (Object.keys(sortFields).length) {
            const sortInput = composer.createInputTC({
                name: `${node.name}Sort`,
                fields: sortFields,
                description: `Fields to sort ${upperFirst(
                    node.plural
                )} by. The order in which sorts are applied is not guaranteed when specifying many fields in one ${`${node.name}Sort`} object.`,
            });

            composer.createInputTC({
                name: `${node.name}Options`,
                fields: {
                    sort: {
                        description: `Specify one or more ${`${node.name}Sort`} objects to sort ${upperFirst(
                            node.plural
                        )} by. The sorts will be applied in the order in which they are arranged in the array.`,
                        type: sortInput.List,
                    },
                    limit: "Int",
                    offset: "Int",
                },
            });
        } else {
            composer.createInputTC({
                name: `${node.name}Options`,
                fields: { limit: "Int", offset: "Int" },
            });
        }

        const queryFields = getWhereFields({
            typeName: node.name,
            enableRegex,
            fields: {
                temporalFields: node.temporalFields,
                enumFields: node.enumFields,
                pointFields: node.pointFields,
                primitiveFields: node.primitiveFields,
                scalarFields: node.scalarFields,
            },
        });

        const countField = {
            type: "Int!",
            resolve: numericalResolver,
            args: {},
        };

        composer.createObjectTC({
            name: `${node.name}AggregateSelection`,
            fields: {
                count: countField,
                ...[...node.primitiveFields, ...node.temporalFields].reduce((res, field) => {
                    if (field.typeMeta.array) {
                        return res;
                    }
                    const objectTypeComposer = aggregationTypesMapper.getAggregationType({
                        fieldName: field.typeMeta.name,
                        nullable: !field.typeMeta.required,
                    });

                    if (!objectTypeComposer) return res;

                    res[field.fieldName] = objectTypeComposer.NonNull;

                    return res;
                }, {}),
            },
        });

        composer.createInputTC({
            name: `${node.name}Where`,
            fields: queryFields,
        });

        if (node.fulltextDirective) {
            const fields = node.fulltextDirective.indexes.reduce(
                (res, index) => ({
                    ...res,
                    [index.name]: composer.createInputTC({
                        name: `${node.name}${upperFirst(index.name)}Fulltext`,
                        fields: {
                            phrase: "String!",
                            score_EQUAL: "Int",
                        },
                    }),
                }),
                {}
            );

            composer.createInputTC({
                name: `${node.name}Fulltext`,
                fields,
            });
        }

        const uniqueFields = getUniqueFields(node);

        composer.createInputTC({
            name: `${node.name}UniqueWhere`,
            fields: uniqueFields,
        });

        composer.createInputTC({
            name: `${node.name}CreateInput`,
            // TODO - This reduce duplicated when creating relationship CreateInput - put into shared function?
            fields: [
                ...node.primitiveFields,
                ...node.scalarFields,
                ...node.enumFields,
                ...node.temporalFields.filter((field) => !field.timestamps),
                ...node.pointFields,
            ].reduce((res, f) => {
                if ((f as PrimitiveField)?.autogenerate) {
                    return res;
                }

                if ((f as PrimitiveField)?.defaultValue !== undefined) {
                    const field: InputTypeComposerFieldConfigAsObjectDefinition = {
                        type: f.typeMeta.input.create.pretty,
                        defaultValue: (f as PrimitiveField)?.defaultValue,
                    };
                    res[f.fieldName] = field;
                } else {
                    res[f.fieldName] = f.typeMeta.input.create.pretty;
                }

                return res;
            }, {}),
        });

        composer.createInputTC({
            name: `${node.name}UpdateInput`,
            fields: [
                ...node.primitiveFields,
                ...node.scalarFields,
                ...node.enumFields,
                ...node.temporalFields.filter((field) => !field.timestamps),
                ...node.pointFields,
            ].reduce(
                (res, f) =>
                    f.readonly || (f as PrimitiveField)?.autogenerate
                        ? res
                        : {
                              ...res,
                              [f.fieldName]: f.typeMeta.input.update.pretty,
                          },
                {}
            ),
        });

        ["Create", "Update"].map((operation) =>
            composer.createObjectTC({
                name: `${operation}${upperFirst(node.plural)}MutationResponse`,
                fields: {
                    info: `${operation}Info!`,
                    [node.plural]: `[${node.name}!]!`,
                },
            })
        );

        createRelationshipFields({
            relationshipFields: node.relationFields,
            schemaComposer: composer,
            composeNode,
            sourceName: node.name,
            nodes,
            relationshipPropertyFields: relationshipFields,
        });

        relationships = [
            ...relationships,
            ...createConnectionFields({
                connectionFields: node.connectionFields,
                schemaComposer: composer,
                composeNode,
                nodes,
                relationshipPropertyFields: relationshipFields,
            }),
        ];

        ensureNonEmptyInput(`${node.name}UpdateInput`);
        ensureNonEmptyInput(`${node.name}CreateInput`);

        if (!node.exclude?.operations.includes("read")) {
            composer.Query.addFields({
                [node.plural]: findResolver({ node }),
            });

            composer.Query.addFields({
                [`${node.plural}Aggregate`]: aggregateResolver({ node }),
            });
        }

        if (!node.exclude?.operations.includes("create")) {
            composer.Mutation.addFields({
                [`create${upperFirst(node.plural)}`]: createResolver({ node }),
            });
        }

        if (!node.exclude?.operations.includes("delete")) {
            composer.Mutation.addFields({
                [`delete${upperFirst(node.plural)}`]: deleteResolver({ node }),
            });
        }

        if (!node.exclude?.operations.includes("update")) {
            composer.Mutation.addFields({
                [`update${upperFirst(node.plural)}`]: updateResolver({
                    node,
                    schemaComposer: composer,
                }),
            });
        }
    });

    ["Mutation", "Query"].forEach((type) => {
        const objectComposer = composer[type] as ObjectTypeComposer;
        const cypherType = customResolvers[`customCypher${type}`] as ObjectTypeDefinitionNode;

        if (cypherType) {
            const objectFields = getObjFieldMeta({
                obj: cypherType,
                scalars,
                enums,
                interfaces,
                unions,
                objects: objectNodes,
            });

            const objectComposeFields = objectFieldsToComposeFields([
                ...objectFields.enumFields,
                ...objectFields.interfaceFields,
                ...objectFields.primitiveFields,
                ...objectFields.relationFields,
                ...objectFields.scalarFields,
                ...objectFields.unionFields,
                ...objectFields.objectFields,
                ...objectFields.temporalFields,
            ]);

            objectComposer.addFields(objectComposeFields);

            objectFields.cypherFields.forEach((field) => {
                const customResolver = cypherResolver({
                    field,
                    statement: field.statement,
                    type: type as "Query" | "Mutation",
                });

                const composedField = objectFieldsToComposeFields([field])[field.fieldName];

                objectComposer.addFields({ [field.fieldName]: { ...composedField, ...customResolver } });
            });
        }
    });

    interfaces.forEach((inter) => {
        const objectFields = getObjFieldMeta({ obj: inter, scalars, enums, interfaces, unions, objects: objectNodes });

        const baseFields: BaseField[][] = Object.values(objectFields);
        const objectComposeFields = objectFieldsToComposeFields(baseFields.reduce((acc, x) => [...acc, ...x], []));

        composer.createInterfaceTC({
            name: inter.name.value,
            description: inter.description?.value,
            fields: objectComposeFields,
            directives: graphqlDirectivesToCompose(
                (inter.directives || []).filter((x) => !["auth", "exclude"].includes(x.name.value))
            ),
        });
    });

    if (!Object.values(composer.Mutation.getFields()).length) {
        composer.delete("Mutation");
    }

    const generatedTypeDefs = composer.toSDL();
    let parsedDoc = parse(generatedTypeDefs);

    function definionNodeHasName(x: DefinitionNode): x is DefinitionNode & {name: NameNode} {
      return "name" in x
    }

    const documentNames = parsedDoc.definitions.filter(definionNodeHasName).map((x) => x.name.value);

    const generatedResolvers = {
        ...Object.entries(composer.getResolveMethods()).reduce((res, [key, value]) => {
            if (!documentNames.includes(key)) {
                return res;
            }

            return { ...res, [key]: value };
        }, {}),
        ...Object.entries(Scalars).reduce((res, [name, scalar]) => {
            if (generatedTypeDefs.includes(`scalar ${name}\n`)) {
                res[name] = scalar;
            }
            return res;
        }, {}),
    };

    unions.forEach((union) => {
        if (!generatedResolvers[union.name.value]) {
            // eslint-disable-next-line no-underscore-dangle
            generatedResolvers[union.name.value] = { __resolveType: (root) => root.__resolveType };
        }
    });

    interfaceRelationships.forEach((i) => {
        if (!generatedResolvers[i.name.value]) {
            // eslint-disable-next-line no-underscore-dangle
            generatedResolvers[i.name.value] = { __resolveType: (root) => root.__resolveType };
        }
    });

    const seen = {};
    parsedDoc = {
        ...parsedDoc,
        definitions: parsedDoc.definitions.filter((definition) => {
            if (!("name" in definition)) {
                return true;
            }

            const n = definition.name?.value as string;

            if (seen[n]) {
                return false;
            }

            seen[n] = n;

            return true;
        }),
    };

    return {
        nodes,
        relationships,
        typeDefs: parsedDoc,
        resolvers: generatedResolvers,
    };
}

export default makeAugmentedSchema;<|MERGE_RESOLUTION|>--- conflicted
+++ resolved
@@ -44,29 +44,10 @@
     ObjectTypeComposer,
     SchemaComposer,
 } from "graphql-compose";
-<<<<<<< HEAD
 import pluralize from "pluralize";
 import { graphqlDirectivesToCompose, objectFieldsToComposeFields } from "./to-compose";
 import { validateDocument } from "./validation";
-import { Auth, FullText, PrimitiveField } from "../types";
-=======
-import { Exclude, Node } from "../classes";
-import { NodeDirective } from "../classes/NodeDirective";
-import Relationship from "../classes/Relationship";
-import * as constants from "../constants";
 import { Auth, BaseField, FullText, PrimitiveField } from "../types";
-import { isString } from "../utils/utils";
-import createConnectionFields from "./create-connection-fields";
-import createRelationshipFields from "./create-relationship-fields";
-import getAuth from "./get-auth";
-import getCustomResolvers from "./get-custom-resolvers";
-import getObjFieldMeta, { ObjectFields } from "./get-obj-field-meta";
-import getWhereFields from "./get-where-fields";
-import parseExcludeDirective from "./parse-exclude-directive";
-import parseNodeDirective from "./parse-node-directive";
-import parseFulltextDirective from "./parse/parse-fulltext-directive";
-import * as point from "./point";
->>>>>>> fe7fee53
 import {
     aggregateResolver,
     createResolver,
@@ -93,13 +74,9 @@
 import getObjFieldMeta, { ObjectFields } from "./get-obj-field-meta";
 import getSortableFields from "./get-sortable-fields";
 import getUniqueFields from "./get-unique-fields";
-<<<<<<< HEAD
 import getWhereFields from "./get-where-fields";
 import { isString } from "../utils/utils";
-=======
-import { AggregationTypesMapper } from "./aggregations/aggregation-types-mapper";
 import { upperFirst } from "../utils/upper-first";
->>>>>>> fe7fee53
 
 function makeAugmentedSchema(
     typeDefs: TypeSource,
@@ -1054,8 +1031,8 @@
     const generatedTypeDefs = composer.toSDL();
     let parsedDoc = parse(generatedTypeDefs);
 
-    function definionNodeHasName(x: DefinitionNode): x is DefinitionNode & {name: NameNode} {
-      return "name" in x
+    function definionNodeHasName(x: DefinitionNode): x is DefinitionNode & { name: NameNode } {
+        return "name" in x;
     }
 
     const documentNames = parsedDoc.definitions.filter(definionNodeHasName).map((x) => x.name.value);
