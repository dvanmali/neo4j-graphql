/*
 * Copyright (c) "Neo4j"
 * Neo4j Sweden AB [http://neo4j.com]
 *
 * This file is part of Neo4j.
 *
 * Licensed under the Apache License, Version 2.0 (the "License");
 * you may not use this file except in compliance with the License.
 * You may obtain a copy of the License at
 *
 *     http://www.apache.org/licenses/LICENSE-2.0
 *
 * Unless required by applicable law or agreed to in writing, software
 * distributed under the License is distributed on an "AS IS" BASIS,
 * WITHOUT WARRANTIES OR CONDITIONS OF ANY KIND, either express or implied.
 * See the License for the specific language governing permissions and
 * limitations under the License.
 */

import { IResolvers, TypeSource } from "@graphql-tools/utils";
import {
    DefinitionNode,
    DocumentNode,
    GraphQLScalarType,
    InterfaceTypeDefinitionNode,
    Kind,
    NameNode,
    ObjectTypeDefinitionNode,
    parse,
    print,
} from "graphql";
import { ObjectTypeComposer, SchemaComposer } from "graphql-compose";
import pluralize from "pluralize";
import { validateDocument } from "./validation";
import { BaseField } from "../types";
import {
    aggregateResolver,
    createResolver,
    cypherResolver,
    deleteResolver,
    findResolver,
    updateResolver,
    numericalResolver,
} from "./resolvers";
import { AggregationTypesMapper } from "./aggregations/aggregation-types-mapper";
import * as constants from "../constants";
import * as Scalars from "./types/scalars";
import { Node } from "../classes";
import Relationship from "../classes/Relationship";
import createConnectionFields from "./create-connection-fields";
import createRelationshipFields from "./create-relationship-fields";
import getCustomResolvers from "./get-custom-resolvers";
import getObjFieldMeta, { ObjectFields } from "./get-obj-field-meta";
import getSortableFields from "./get-sortable-fields";
import {
    graphqlDirectivesToCompose,
    objectFieldsToComposeFields,
    objectFieldsToCreateInputFields,
    objectFieldsToUpdateInputFields,
} from "./to-compose";
import getUniqueFields from "./get-unique-fields";
import getWhereFields from "./get-where-fields";
import { upperFirst } from "../utils/upper-first";
import { ensureNonEmptyInput } from "./ensureNonEmptyInput";
import { getDocument } from "./get-document";
import { getDefinitionNodes } from "./get-definition-nodes";
import { isRootType } from "../utils/is-root-type";

// GraphQL type imports
import { CreateInfo } from "./types/objects/CreateInfo";
import { DeleteInfo } from "./types/objects/DeleteInfo";
import { UpdateInfo } from "./types/objects/UpdateInfo";
import { PageInfo } from "./types/objects/PageInfo";
import { SortDirection } from "./types/enums/SortDirection";
import { QueryOptions } from "./types/input-objects/QueryOptions";
import { Point } from "./types/objects/Point";
import { CartesianPoint } from "./types/objects/CartesianPoint";
import { PointInput } from "./types/input-objects/PointInput";
import { CartesianPointInput } from "./types/input-objects/CartesianPointInput";
import { PointDistance } from "./types/input-objects/PointDistance";
import { CartesianPointDistance } from "./types/input-objects/CartesianPointDistance";
import getNodes from "./get-nodes";
import { generateSubscriptionTypes } from "./subscriptions/generate-subscription-types";

function makeAugmentedSchema(
    typeDefs: TypeSource,
    {
        enableRegex,
        skipValidateTypeDefs,
        generateSubscriptions,
    }: { enableRegex?: boolean; skipValidateTypeDefs?: boolean; generateSubscriptions?: boolean } = {}
): { nodes: Node[]; relationships: Relationship[]; typeDefs: DocumentNode; resolvers: IResolvers } {
    const document = getDocument(typeDefs);

    if (!skipValidateTypeDefs) {
        validateDocument(document);
    }

    const composer = new SchemaComposer();

    let relationships: Relationship[] = [];

    composer.createObjectTC(CreateInfo);
    composer.createObjectTC(DeleteInfo);
    composer.createObjectTC(UpdateInfo);
    composer.createObjectTC(PageInfo);
    composer.createInputTC(QueryOptions);
    const sortDirection = composer.createEnumTC(SortDirection);

    const aggregationTypesMapper = new AggregationTypesMapper(composer);

    const customResolvers = getCustomResolvers(document);

    const definitionNodes = getDefinitionNodes(document);

    const { scalarTypes, objectTypes, enumTypes, inputObjectTypes, directives, unionTypes } = definitionNodes;

    let { interfaceTypes } = definitionNodes;

    const extraDefinitions = [
        ...enumTypes,
        ...scalarTypes,
        ...directives,
        ...inputObjectTypes,
        ...unionTypes,
        ...([
            customResolvers.customQuery,
            customResolvers.customMutation,
            customResolvers.customSubscription,
        ] as ObjectTypeDefinitionNode[]),
    ].filter(Boolean) as DefinitionNode[];

    Object.values(Scalars).forEach((scalar: GraphQLScalarType) => composer.addTypeDefs(`scalar ${scalar.name}`));

    if (extraDefinitions.length) {
        composer.addTypeDefs(print({ kind: Kind.DOCUMENT, definitions: extraDefinitions }));
    }

    const getNodesResult = getNodes(definitionNodes);

    const { nodes, relationshipPropertyInterfaceNames, interfaceRelationshipNames } = getNodesResult;

    // graphql-compose will break if the Point and CartesianPoint types are created but not used,
    // because it will purge the unused types but leave behind orphaned field resolvers
    //
    // These are flags to check whether the types are used and then create them if they are
    let { pointInTypeDefs, cartesianPointInTypeDefs } = getNodesResult;

    const relationshipProperties = interfaceTypes.filter((i) => relationshipPropertyInterfaceNames.has(i.name.value));
    const interfaceRelationships = interfaceTypes.filter((i) => interfaceRelationshipNames.has(i.name.value));
    interfaceTypes = interfaceTypes.filter(
        (i) => !(relationshipPropertyInterfaceNames.has(i.name.value) || interfaceRelationshipNames.has(i.name.value))
    );

    const relationshipFields = new Map<string, ObjectFields>();

    relationshipProperties.forEach((relationship) => {
        const authDirective = (relationship.directives || []).find((x) => x.name.value === "auth");
        if (authDirective) {
            throw new Error("Cannot have @auth directive on relationship properties interface");
        }

        relationship.fields?.forEach((field) => {
            constants.RESERVED_INTERFACE_FIELDS.forEach(([fieldName, message]) => {
                if (field.name.value === fieldName) {
                    throw new Error(message);
                }
            });

            const forbiddenDirectives = ["auth", "relationship", "cypher"];
            forbiddenDirectives.forEach((directive) => {
                const found = (field.directives || []).find((x) => x.name.value === directive);
                if (found) {
                    throw new Error(`Cannot have @${directive} directive on relationship property`);
                }
            });
        });

        const relFields = getObjFieldMeta({
            enums: enumTypes,
            interfaces: interfaceTypes,
            objects: objectTypes,
            scalars: scalarTypes,
            unions: unionTypes,
            obj: relationship,
        });

        if (!pointInTypeDefs) {
            pointInTypeDefs = relFields.pointFields.some((field) => field.typeMeta.name === "Point");
        }
        if (!cartesianPointInTypeDefs) {
            cartesianPointInTypeDefs = relFields.pointFields.some((field) => field.typeMeta.name === "CartesianPoint");
        }

        relationshipFields.set(relationship.name.value, relFields);

        const baseFields: BaseField[][] = Object.values(relFields);

        const objectComposeFields = objectFieldsToComposeFields(baseFields.reduce((acc, x) => [...acc, ...x], []));

        const propertiesInterface = composer.createInterfaceTC({
            name: relationship.name.value,
            fields: objectComposeFields,
        });

        composer.createInputTC({
            name: `${relationship.name.value}Sort`,
            fields: propertiesInterface.getFieldNames().reduce((res, f) => {
                return { ...res, [f]: "SortDirection" };
            }, {}),
        });

        composer.createInputTC({
            name: `${relationship.name.value}UpdateInput`,
            fields: objectFieldsToUpdateInputFields([
                ...relFields.primitiveFields.filter(
                    (field) => !field.autogenerate && !field.readonly && !field.callback
                ),
                ...relFields.scalarFields,
                ...relFields.enumFields,
                ...relFields.temporalFields.filter((field) => !field.timestamps),
                ...relFields.pointFields,
            ]),
        });

        const relationshipWhereFields = getWhereFields({
            typeName: relationship.name.value,
            fields: {
                scalarFields: relFields.scalarFields,
                enumFields: relFields.enumFields,
                temporalFields: relFields.temporalFields,
                pointFields: relFields.pointFields,
                primitiveFields: relFields.primitiveFields,
            },
            enableRegex,
        });

        composer.createInputTC({
            name: `${relationship.name.value}Where`,
            fields: relationshipWhereFields,
        });

        composer.createInputTC({
            name: `${relationship.name.value}CreateInput`,
            fields: objectFieldsToCreateInputFields([
<<<<<<< HEAD
                ...relFields.primitiveFields.filter((field) => !field.autogenerate && !field.callback),
=======
                ...relFields.primitiveFields,
>>>>>>> c6ca138d
                ...relFields.scalarFields,
                ...relFields.enumFields,
                ...relFields.temporalFields,
                ...relFields.pointFields,
            ]),
        });
    });

    interfaceRelationships.forEach((interfaceRelationship) => {
        const implementations = objectTypes.filter((n) =>
            n.interfaces?.some((i) => i.name.value === interfaceRelationship.name.value)
        );

        const interfaceFields = getObjFieldMeta({
            enums: enumTypes,
            interfaces: [...interfaceTypes, ...interfaceRelationships],
            objects: objectTypes,
            scalars: scalarTypes,
            unions: unionTypes,
            obj: interfaceRelationship,
        });

        if (!pointInTypeDefs) {
            pointInTypeDefs = interfaceFields.pointFields.some((field) => field.typeMeta.name === "Point");
        }
        if (!cartesianPointInTypeDefs) {
            cartesianPointInTypeDefs = interfaceFields.pointFields.some(
                (field) => field.typeMeta.name === "CartesianPoint"
            );
        }

        const baseFields: BaseField[][] = Object.values(interfaceFields);
        const objectComposeFields = objectFieldsToComposeFields(baseFields.reduce((acc, x) => [...acc, ...x], []));

        const composeInterface = composer.createInterfaceTC({
            name: interfaceRelationship.name.value,
            fields: objectComposeFields,
        });

        const interfaceOptionsInput = composer.getOrCreateITC(`${interfaceRelationship.name.value}Options`, (tc) => {
            tc.addFields({
                limit: "Int",
                offset: "Int",
            });
        });

        const interfaceSortableFields = getSortableFields(interfaceFields).reduce(
            (res, f) => ({
                ...res,
                [f.fieldName]: sortDirection.getTypeName(),
            }),
            {}
        );

        if (Object.keys(interfaceSortableFields).length) {
            const interfaceSortInput = composer.getOrCreateITC(`${interfaceRelationship.name.value}Sort`, (tc) => {
                tc.addFields(interfaceSortableFields);
                tc.setDescription(
                    `Fields to sort ${pluralize(
                        interfaceRelationship.name.value
                    )} by. The order in which sorts are applied is not guaranteed when specifying many fields in one ${`${interfaceRelationship.name.value}Sort`} object.`
                );
            });

            interfaceOptionsInput.addFields({
                sort: {
                    description: `Specify one or more ${`${interfaceRelationship.name.value}Sort`} objects to sort ${pluralize(
                        interfaceRelationship.name.value
                    )} by. The sorts will be applied in the order in which they are arranged in the array.`,
                    type: interfaceSortInput.List,
                },
            });
        }

        const interfaceWhereFields = getWhereFields({
            typeName: interfaceRelationship.name.value,
            fields: {
                scalarFields: interfaceFields.scalarFields,
                enumFields: interfaceFields.enumFields,
                temporalFields: interfaceFields.temporalFields,
                pointFields: interfaceFields.pointFields,
                primitiveFields: interfaceFields.primitiveFields,
            },
            enableRegex,
            isInterface: true,
        });

        const [
            implementationsConnectInput,
            implementationsDeleteInput,
            implementationsDisconnectInput,
            implementationsUpdateInput,
            implementationsWhereInput,
        ] = ["ConnectInput", "DeleteInput", "DisconnectInput", "UpdateInput", "Where"].map((suffix) =>
            composer.createInputTC({
                name: `${interfaceRelationship.name.value}Implementations${suffix}`,
                fields: {},
            })
        );

        composer.createInputTC({
            name: `${interfaceRelationship.name.value}Where`,
            fields: { ...interfaceWhereFields, _on: implementationsWhereInput },
        });

        const interfaceCreateInput = composer.createInputTC(`${interfaceRelationship.name.value}CreateInput`);

        composer.getOrCreateITC(`${interfaceRelationship.name.value}UpdateInput`, (tc) => {
            tc.addFields({
                ...objectFieldsToUpdateInputFields([
                    ...interfaceFields.primitiveFields,
                    ...interfaceFields.scalarFields,
                    ...interfaceFields.enumFields,
                    ...interfaceFields.temporalFields.filter((field) => !field.timestamps),
                    ...interfaceFields.pointFields,
                ]),
                _on: implementationsUpdateInput,
            });
        });

        createRelationshipFields({
            relationshipFields: interfaceFields.relationFields,
            schemaComposer: composer,
            composeNode: composeInterface,
            sourceName: interfaceRelationship.name.value,
            nodes,
            relationshipPropertyFields: relationshipFields,
        });

        relationships = [
            ...relationships,
            ...createConnectionFields({
                connectionFields: interfaceFields.connectionFields,
                schemaComposer: composer,
                composeNode: composeInterface,
                nodes,
                relationshipPropertyFields: relationshipFields,
            }),
        ];

        implementations.forEach((implementation) => {
            const node = nodes.find((n) => n.name === implementation.name.value) as Node;

            implementationsWhereInput.addFields({
                [implementation.name.value]: {
                    type: `${implementation.name.value}Where`,
                },
            });

            if (node.relationFields.length) {
                implementationsConnectInput.addFields({
                    [implementation.name.value]: {
                        type: `[${implementation.name.value}ConnectInput!]`,
                    },
                });

                implementationsDeleteInput.addFields({
                    [implementation.name.value]: {
                        type: `[${implementation.name.value}DeleteInput!]`,
                    },
                });

                implementationsDisconnectInput.addFields({
                    [implementation.name.value]: {
                        type: `[${implementation.name.value}DisconnectInput!]`,
                    },
                });
            }

            interfaceCreateInput.addFields({
                [implementation.name.value]: {
                    type: `${implementation.name.value}CreateInput`,
                },
            });

            implementationsUpdateInput.addFields({
                [implementation.name.value]: {
                    type: `${implementation.name.value}UpdateInput`,
                },
            });
        });

        if (implementationsConnectInput.getFieldNames().length) {
            const interfaceConnectInput = composer.getOrCreateITC(
                `${interfaceRelationship.name.value}ConnectInput`,
                (tc) => {
                    tc.addFields({ _on: implementationsConnectInput });
                }
            );
            interfaceConnectInput.setField("_on", implementationsConnectInput);
        }

        if (implementationsDeleteInput.getFieldNames().length) {
            const interfaceDeleteInput = composer.getOrCreateITC(
                `${interfaceRelationship.name.value}DeleteInput`,
                (tc) => {
                    tc.addFields({ _on: implementationsDeleteInput });
                }
            );
            interfaceDeleteInput.setField("_on", implementationsDeleteInput);
        }

        if (implementationsDisconnectInput.getFieldNames().length) {
            const interfaceDisconnectInput = composer.getOrCreateITC(
                `${interfaceRelationship.name.value}DisconnectInput`,
                (tc) => {
                    tc.addFields({ _on: implementationsDisconnectInput });
                }
            );
            interfaceDisconnectInput.setField("_on", implementationsDisconnectInput);
        }

        ensureNonEmptyInput(composer, `${interfaceRelationship.name.value}CreateInput`);
        ensureNonEmptyInput(composer, `${interfaceRelationship.name.value}UpdateInput`);
        [
            implementationsConnectInput,
            implementationsDeleteInput,
            implementationsDisconnectInput,
            implementationsUpdateInput,
            implementationsWhereInput,
        ].forEach((c) => ensureNonEmptyInput(composer, c));
    });

    if (pointInTypeDefs) {
        // Every field (apart from CRS) in Point needs a custom resolver
        // to deconstruct the point objects we fetch from the database
        composer.createObjectTC(Point);
        composer.createInputTC(PointInput);
        composer.createInputTC(PointDistance);
    }

    if (cartesianPointInTypeDefs) {
        // Every field (apart from CRS) in CartesianPoint needs a custom resolver
        // to deconstruct the point objects we fetch from the database
        composer.createObjectTC(CartesianPoint);
        composer.createInputTC(CartesianPointInput);
        composer.createInputTC(CartesianPointDistance);
    }

    unionTypes.forEach((union) => {
        if (union.types && union.types.length) {
            const fields = union.types.reduce((f, type) => {
                return { ...f, [type.name.value]: `${type.name.value}Where` };
            }, {});

            composer.createInputTC({
                name: `${union.name.value}Where`,
                fields,
            });
        }
    });

    nodes.forEach((node) => {
        const nodeFields = objectFieldsToComposeFields([
            ...node.primitiveFields,
            ...node.cypherFields,
            ...node.enumFields,
            ...node.scalarFields,
            ...node.interfaceFields,
            ...node.objectFields,
            ...node.unionFields,
            ...node.temporalFields,
            ...node.pointFields,
            ...node.computedFields,
        ]);

        const composeNode = composer.createObjectTC({
            name: node.name,
            fields: nodeFields,
            description: node.description,
            directives: graphqlDirectivesToCompose(node.otherDirectives),
            interfaces: node.interfaces.map((x) => x.name.value),
        });

        const sortFields = getSortableFields(node).reduce(
            (res, f) => ({
                ...res,
                [f.fieldName]: sortDirection.getTypeName(),
            }),
            {}
        );

        if (Object.keys(sortFields).length) {
            const sortInput = composer.createInputTC({
                name: `${node.name}Sort`,
                fields: sortFields,
                description: `Fields to sort ${upperFirst(
                    node.plural
                )} by. The order in which sorts are applied is not guaranteed when specifying many fields in one ${`${node.name}Sort`} object.`,
            });

            composer.createInputTC({
                name: `${node.name}Options`,
                fields: {
                    sort: {
                        description: `Specify one or more ${`${node.name}Sort`} objects to sort ${upperFirst(
                            node.plural
                        )} by. The sorts will be applied in the order in which they are arranged in the array.`,
                        type: sortInput.NonNull.List,
                    },
                    limit: "Int",
                    offset: "Int",
                },
            });
        } else {
            composer.createInputTC({
                name: `${node.name}Options`,
                fields: { limit: "Int", offset: "Int" },
            });
        }

        const queryFields = getWhereFields({
            typeName: node.name,
            enableRegex,
            fields: {
                temporalFields: node.temporalFields,
                enumFields: node.enumFields,
                pointFields: node.pointFields,
                primitiveFields: node.primitiveFields,
                scalarFields: node.scalarFields,
            },
        });

        const countField = {
            type: "Int!",
            resolve: numericalResolver,
            args: {},
        };

        composer.createObjectTC({
            name: `${node.name}AggregateSelection`,
            fields: {
                count: countField,
                ...[...node.primitiveFields, ...node.temporalFields].reduce((res, field) => {
                    if (field.typeMeta.array) {
                        return res;
                    }
                    const objectTypeComposer = aggregationTypesMapper.getAggregationType({
                        fieldName: field.typeMeta.name,
                        nullable: !field.typeMeta.required,
                    });

                    if (!objectTypeComposer) return res;

                    res[field.fieldName] = objectTypeComposer.NonNull;

                    return res;
                }, {}),
            },
        });

        composer.createInputTC({
            name: `${node.name}Where`,
            fields: queryFields,
        });

        if (node.fulltextDirective) {
            const fields = node.fulltextDirective.indexes.reduce(
                (res, index) => ({
                    ...res,
                    [index.name]: composer.createInputTC({
                        name: `${node.name}${upperFirst(index.name)}Fulltext`,
                        fields: {
                            phrase: "String!",
                            score_EQUAL: "Int",
                        },
                    }),
                }),
                {}
            );

            composer.createInputTC({
                name: `${node.name}Fulltext`,
                fields,
            });
        }

        const uniqueFields = getUniqueFields(node);

        composer.createInputTC({
            name: `${node.name}UniqueWhere`,
            fields: uniqueFields,
        });

        composer.createInputTC({
            name: `${node.name}CreateInput`,
<<<<<<< HEAD
            fields: objectFieldsToCreateInputFields(
                [
                    ...node.primitiveFields.filter((field) => !field.callback),
                    ...node.scalarFields,
                    ...node.enumFields,
                    ...node.temporalFields.filter((field) => !field.timestamps),
                    ...node.pointFields,
                ].filter((f) => !(f as PrimitiveField)?.autogenerate)
            ),
=======
            fields: objectFieldsToCreateInputFields([
                ...node.primitiveFields,
                ...node.scalarFields,
                ...node.enumFields,
                ...node.temporalFields,
                ...node.pointFields,
            ]),
>>>>>>> c6ca138d
        });

        composer.createInputTC({
            name: `${node.name}UpdateInput`,
            fields: objectFieldsToUpdateInputFields([
                ...node.primitiveFields.filter((field) => !field.callback),
                ...node.scalarFields,
                ...node.enumFields,
                ...node.temporalFields.filter((field) => !field.timestamps),
                ...node.pointFields,
            ]),
        });

        const mutationResponseTypeNames = node.mutationResponseTypeNames;

        composer.createObjectTC({
            name: mutationResponseTypeNames.create,
            fields: {
                info: `CreateInfo!`,
                [node.plural]: `[${node.name}!]!`,
            },
        });

        composer.createObjectTC({
            name: mutationResponseTypeNames.update,
            fields: {
                info: `UpdateInfo!`,
                [node.plural]: `[${node.name}!]!`,
            },
        });

        createRelationshipFields({
            relationshipFields: node.relationFields,
            schemaComposer: composer,
            composeNode,
            sourceName: node.name,
            nodes,
            relationshipPropertyFields: relationshipFields,
        });

        relationships = [
            ...relationships,
            ...createConnectionFields({
                connectionFields: node.connectionFields,
                schemaComposer: composer,
                composeNode,
                nodes,
                relationshipPropertyFields: relationshipFields,
            }),
        ];

        ensureNonEmptyInput(composer, `${node.name}UpdateInput`);
        ensureNonEmptyInput(composer, `${node.name}CreateInput`);

        const rootTypeFieldNames = node.rootTypeFieldNames;

        if (!node.exclude?.operations.includes("read")) {
            composer.Query.addFields({
                [rootTypeFieldNames.read]: findResolver({ node }),
            });

            composer.Query.addFields({
                [rootTypeFieldNames.aggregate]: aggregateResolver({ node }),
            });
        }

        if (!node.exclude?.operations.includes("create")) {
            composer.Mutation.addFields({
                [rootTypeFieldNames.create]: createResolver({ node }),
            });
        }

        if (!node.exclude?.operations.includes("delete")) {
            composer.Mutation.addFields({
                [rootTypeFieldNames.delete]: deleteResolver({ node }),
            });
        }

        if (!node.exclude?.operations.includes("update")) {
            composer.Mutation.addFields({
                [rootTypeFieldNames.update]: updateResolver({
                    node,
                    schemaComposer: composer,
                }),
            });
        }
    });

    if (generateSubscriptions) {
        generateSubscriptionTypes({ schemaComposer: composer, nodes });
    }

    ["Mutation", "Query"].forEach((type) => {
        const objectComposer = composer[type] as ObjectTypeComposer;
        const cypherType = customResolvers[`customCypher${type}`] as ObjectTypeDefinitionNode;

        if (cypherType) {
            const objectFields = getObjFieldMeta({
                obj: cypherType,
                scalars: scalarTypes,
                enums: enumTypes,
                interfaces: interfaceTypes,
                unions: unionTypes,
                objects: objectTypes,
            });

            const objectComposeFields = objectFieldsToComposeFields([
                ...objectFields.enumFields,
                ...objectFields.interfaceFields,
                ...objectFields.primitiveFields,
                ...objectFields.relationFields,
                ...objectFields.scalarFields,
                ...objectFields.unionFields,
                ...objectFields.objectFields,
                ...objectFields.temporalFields,
            ]);

            objectComposer.addFields(objectComposeFields);

            objectFields.cypherFields.forEach((field) => {
                const customResolver = cypherResolver({
                    field,
                    statement: field.statement,
                    type: type as "Query" | "Mutation",
                });

                const composedField = objectFieldsToComposeFields([field])[field.fieldName];

                objectComposer.addFields({ [field.fieldName]: { ...composedField, ...customResolver } });
            });
        }
    });

    interfaceTypes.forEach((inter) => {
        const objectFields = getObjFieldMeta({
            obj: inter,
            scalars: scalarTypes,
            enums: enumTypes,
            interfaces: interfaceTypes,
            unions: unionTypes,
            objects: objectTypes,
        });

        const baseFields: BaseField[][] = Object.values(objectFields);
        const objectComposeFields = objectFieldsToComposeFields(baseFields.reduce((acc, x) => [...acc, ...x], []));

        composer.createInterfaceTC({
            name: inter.name.value,
            description: inter.description?.value,
            fields: objectComposeFields,
            directives: graphqlDirectivesToCompose(
                (inter.directives || []).filter((x) => !["auth", "exclude"].includes(x.name.value))
            ),
        });
    });

    if (!Object.values(composer.Mutation.getFields()).length) {
        composer.delete("Mutation");
    }

    const generatedTypeDefs = composer.toSDL();
    let parsedDoc = parse(generatedTypeDefs);

    function definionNodeHasName(x: DefinitionNode): x is DefinitionNode & { name: NameNode } {
        return "name" in x;
    }

    const emptyObjectsInterfaces = (
        parsedDoc.definitions.filter(
            (x) => (x.kind === "ObjectTypeDefinition" && !isRootType(x)) || x.kind === "InterfaceTypeDefinition"
        ) as (InterfaceTypeDefinitionNode | ObjectTypeDefinitionNode)[]
    ).filter((x) => !x.fields?.length);

    if (emptyObjectsInterfaces.length) {
        throw new Error(
            `Objects and Interfaces must have one or more fields: ${emptyObjectsInterfaces
                .map((x) => x.name.value)
                .join(", ")}`
        );
    }

    const documentNames = parsedDoc.definitions.filter(definionNodeHasName).map((x) => x.name.value);

    const generatedResolvers = {
        ...Object.entries(composer.getResolveMethods()).reduce((res, [key, value]) => {
            if (!documentNames.includes(key)) {
                return res;
            }

            return { ...res, [key]: value };
        }, {}),
        ...Object.values(Scalars).reduce((res, scalar: GraphQLScalarType) => {
            if (generatedTypeDefs.includes(`scalar ${scalar.name}\n`)) {
                res[scalar.name] = scalar;
            }
            return res;
        }, {}),
    };

    unionTypes.forEach((union) => {
        if (!generatedResolvers[union.name.value]) {
            generatedResolvers[union.name.value] = { __resolveType: (root) => root.__resolveType };
        }
    });

    interfaceRelationships.forEach((i) => {
        if (!generatedResolvers[i.name.value]) {
            generatedResolvers[i.name.value] = { __resolveType: (root) => root.__resolveType };
        }
    });

    const seen = {};
    parsedDoc = {
        ...parsedDoc,
        definitions: parsedDoc.definitions.filter((definition) => {
            if (!("name" in definition)) {
                return true;
            }

            const n = definition.name?.value as string;

            if (seen[n]) {
                return false;
            }

            seen[n] = n;

            return true;
        }),
    };

    return {
        nodes,
        relationships,
        typeDefs: parsedDoc,
        resolvers: generatedResolvers,
    };
}

export default makeAugmentedSchema;<|MERGE_RESOLUTION|>--- conflicted
+++ resolved
@@ -243,11 +243,7 @@
         composer.createInputTC({
             name: `${relationship.name.value}CreateInput`,
             fields: objectFieldsToCreateInputFields([
-<<<<<<< HEAD
                 ...relFields.primitiveFields.filter((field) => !field.autogenerate && !field.callback),
-=======
-                ...relFields.primitiveFields,
->>>>>>> c6ca138d
                 ...relFields.scalarFields,
                 ...relFields.enumFields,
                 ...relFields.temporalFields,
@@ -634,25 +630,13 @@
 
         composer.createInputTC({
             name: `${node.name}CreateInput`,
-<<<<<<< HEAD
-            fields: objectFieldsToCreateInputFields(
-                [
-                    ...node.primitiveFields.filter((field) => !field.callback),
-                    ...node.scalarFields,
-                    ...node.enumFields,
-                    ...node.temporalFields.filter((field) => !field.timestamps),
-                    ...node.pointFields,
-                ].filter((f) => !(f as PrimitiveField)?.autogenerate)
-            ),
-=======
             fields: objectFieldsToCreateInputFields([
-                ...node.primitiveFields,
+                ...node.primitiveFields.filter((field) => !field.callback),
                 ...node.scalarFields,
                 ...node.enumFields,
                 ...node.temporalFields,
                 ...node.pointFields,
             ]),
->>>>>>> c6ca138d
         });
 
         composer.createInputTC({
