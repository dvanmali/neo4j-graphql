--- conflicted
+++ resolved
@@ -997,7 +997,6 @@
 
     function definionNodeHasName(x: DefinitionNode): x is DefinitionNode & { name: NameNode } {
         return "name" in x;
-<<<<<<< HEAD
     }
 
     const emptyObjectsInterfaces = (
@@ -1014,8 +1013,6 @@
                 .map((x) => x.name.value)
                 .join(", ")}`
         );
-=======
->>>>>>> dca2a39a
     }
 
     const documentNames = parsedDoc.definitions.filter(definionNodeHasName).map((x) => x.name.value);
