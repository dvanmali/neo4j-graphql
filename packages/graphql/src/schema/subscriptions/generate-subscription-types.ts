--- conflicted
+++ resolved
@@ -20,14 +20,10 @@
 import { SchemaComposer } from "graphql-compose";
 import { SubscriptionsEvent } from "../../subscriptions/subscriptions-event";
 import { Node } from "../../classes";
-import { lowerFirst } from "../../utils/lower-first";
-<<<<<<< HEAD
 import { EventType } from "../types/enums/EventType";
 import { generateSubscriptionWhereType } from "./generate-subscription-where-type";
 import { generateEventPayloadType } from "./generate-event-payload-type";
-=======
 import { createSubscription, subscriptionResolve } from "../resolvers/subscriptions/subscribe";
->>>>>>> e9eee958
 
 export function generateSubscriptionTypes({
     schemaComposer,
@@ -40,18 +36,14 @@
 
     const eventTypeEnum = schemaComposer.createEnumTC(EventType);
 
-<<<<<<< HEAD
     nodes.forEach((node) => {
         const eventPayload = generateEventPayloadType(node, schemaComposer);
         const where = generateSubscriptionWhereType(node, schemaComposer);
-=======
         const subscribeOperation = node.rootTypeFieldNames.subscribe;
->>>>>>> e9eee958
 
         const nodeCreatedEvent = schemaComposer.createObjectTC({
             name: `${node.name}CreatedEvent`,
             fields: {
-<<<<<<< HEAD
                 event: {
                     type: eventTypeEnum.NonNull,
                     resolve: () => EventType.getValue("CREATE"),
@@ -60,18 +52,12 @@
                     type: eventPayload.NonNull,
                     resolve: (source: SubscriptionsEvent) => source.properties.new,
                 },
-=======
-                [subscribeOperation.created]: composeNode,
->>>>>>> e9eee958
             },
         });
-
-        const lowerFirstNodeName = lowerFirst(node.name);
 
         const nodeUpdatedEvent = schemaComposer.createObjectTC({
             name: `${node.name}UpdatedEvent`,
             fields: {
-<<<<<<< HEAD
                 event: {
                     type: eventTypeEnum.NonNull,
                     resolve: () => EventType.getValue("UPDATE"),
@@ -84,16 +70,12 @@
                     type: eventPayload.NonNull,
                     resolve: (source: SubscriptionsEvent) => source.properties.new,
                 },
-=======
-                [subscribeOperation.updated]: composeNode,
->>>>>>> e9eee958
             },
         });
 
         const nodeDeletedEvent = schemaComposer.createObjectTC({
             name: `${node.name}DeletedEvent`,
             fields: {
-<<<<<<< HEAD
                 event: {
                     type: eventTypeEnum.NonNull,
                     resolve: () => EventType.getValue("DELETE"),
@@ -102,41 +84,23 @@
                     type: eventPayload.NonNull,
                     resolve: (source: SubscriptionsEvent) => source.properties.old,
                 },
-=======
-                [subscribeOperation.deleted]: composeNode,
->>>>>>> e9eee958
             },
         });
 
         subscriptionComposer.addFields({
-<<<<<<< HEAD
-            [`${lowerFirstNodeName}Created`]: {
+            [subscribeOperation.created]: {
                 args: { where },
                 type: nodeCreatedEvent.NonNull,
-            },
-            [`${lowerFirstNodeName}Updated`]: {
-                args: { where },
-                type: nodeUpdatedEvent.NonNull,
-            },
-            [`${lowerFirstNodeName}Deleted`]: {
-                args: { where },
-                type: nodeDeletedEvent.NonNull,
-=======
-            [subscribeOperation.created]: {
-                args: {},
-                type: nodeCreatedEvent,
-                // type: "String",
                 subscribe: createSubscription(node),
                 resolve: subscriptionResolve,
             },
             [subscribeOperation.updated]: {
-                args: {},
-                type: nodeUpdatedEvent,
+                args: { where },
+                type: nodeUpdatedEvent.NonNull,
             },
             [subscribeOperation.deleted]: {
-                args: {},
-                type: nodeDeletedEvent,
->>>>>>> e9eee958
+                args: { where },
+                type: nodeDeletedEvent.NonNull,
             },
         });
     });
