<<<<<<< HEAD
import { isInt } from "neo4j-driver";
import { execute } from "../utils";
=======
import { isInt, Driver } from "neo4j-driver";
import { deserialize, execute, serialize } from "../utils";
>>>>>>> 812af6d4
import { BaseField } from "../types";
import getFieldTypeMeta from "./get-field-type-meta";
import { NeoSchema, Context } from "../classes";

/**
 * Called on custom (Queries & Mutations "TOP LEVEL") with a @cypher directive. Not to mistaken for @cypher type fields.
 */
function cypherResolver({
    defaultAccessMode,
    field,
    statement,
    getSchema,
}: {
    defaultAccessMode: "READ" | "WRITE";
    field: BaseField;
    statement: string;
    getSchema: () => NeoSchema;
}) {
    async function resolve(_root: any, args: any, graphQLContext: any) {
        const neoSchema = getSchema();

        const { driver } = graphQLContext;
        if (!driver) {
            throw new Error("context.driver missing");
        }

        const context = new Context({
            graphQLContext,
            neoSchema,
            driver: driver as Driver,
        });

        const safeJWT = context.getJWTSafe();

        const result = await execute({
            cypher: statement,
<<<<<<< HEAD
            params: args,
=======
            params: serialize({ ...args, jwt: safeJWT }),
>>>>>>> 812af6d4
            driver,
            defaultAccessMode,
            neoSchema,
            raw: true,
        });

        const values = result.records.map((record) => {
            const value = record._fields[0];

            if (["number", "string", "boolean"].includes(typeof value)) {
                return value;
            }

            if (!value) {
                return undefined;
            }

            if (isInt(value)) {
                return Number(value);
            }

            if (value.identity && value.labels && value.properties) {
                return value.properties;
            }

            return value;
        });

        if (!field.typeMeta.array) {
            return values[0];
        }

        return values;
    }

    return {
        type: field.typeMeta.pretty,
        resolve,
        args: field.arguments.reduce((args, arg) => {
            const meta = getFieldTypeMeta(arg);

            return {
                ...args,
                [arg.name.value]: {
                    type: meta.pretty,
                    description: arg.description,
                    defaultValue: arg.defaultValue,
                },
            };
        }, {}),
    };
}

export default cypherResolver;<|MERGE_RESOLUTION|>--- conflicted
+++ resolved
@@ -1,10 +1,5 @@
-<<<<<<< HEAD
-import { isInt } from "neo4j-driver";
+import { isInt, Driver } from "neo4j-driver";
 import { execute } from "../utils";
-=======
-import { isInt, Driver } from "neo4j-driver";
-import { deserialize, execute, serialize } from "../utils";
->>>>>>> 812af6d4
 import { BaseField } from "../types";
 import getFieldTypeMeta from "./get-field-type-meta";
 import { NeoSchema, Context } from "../classes";
@@ -41,11 +36,7 @@
 
         const result = await execute({
             cypher: statement,
-<<<<<<< HEAD
-            params: args,
-=======
-            params: serialize({ ...args, jwt: safeJWT }),
->>>>>>> 812af6d4
+            params: { ...args, jwt: safeJWT },
             driver,
             defaultAccessMode,
             neoSchema,
