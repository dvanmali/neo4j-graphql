--- conflicted
+++ resolved
@@ -33,11 +33,8 @@
 import { upperFirst } from "../../utils/upper-first";
 import { addDirectedArgument } from "../directed-argument";
 import { graphqlDirectivesToCompose } from "../to-compose";
-<<<<<<< HEAD
 import type { Subgraph } from "../../classes/Subgraph";
-=======
 import { overwrite } from "./fields/overwrite";
->>>>>>> a66deb9d
 
 function createRelationshipFields({
     relationshipFields,
