--- conflicted
+++ resolved
@@ -52,13 +52,8 @@
         return dedent`${matchWherePattern.getCypher(env)}
         WITH ${targetAliasCypher}
         ORDER BY size(${fieldPathCypher}) DESC
-<<<<<<< HEAD
         WITH collect(${fieldPathCypher}) AS list
-        RETURN {longest: head(list), shortest: last(list)} AS ${fieldRef.getCypher(env)}`;
-=======
-        WITH collect(${fieldPathCypher}) as list
         RETURN { longest: head(list), shortest: last(list) } AS ${fieldRef.getCypher(env)}`;
->>>>>>> 9b9dd0b0
     });
 }
 
