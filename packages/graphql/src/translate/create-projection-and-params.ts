/*
 * Copyright (c) "Neo4j"
 * Neo4j Sweden AB [http://neo4j.com]
 *
 * This file is part of Neo4j.
 *
 * Licensed under the Apache License, Version 2.0 (the "License");
 * you may not use this file except in compliance with the License.
 * You may obtain a copy of the License at
 *
 *     http://www.apache.org/licenses/LICENSE-2.0
 *
 * Unless required by applicable law or agreed to in writing, software
 * distributed under the License is distributed on an "AS IS" BASIS,
 * WITHOUT WARRANTIES OR CONDITIONS OF ANY KIND, either express or implied.
 * See the License for the specific language governing permissions and
 * limitations under the License.
 */

import type { ResolveTree } from "graphql-parse-resolve-info";
import { mergeDeep } from "@graphql-tools/utils";
import type { Node } from "../classes";
import type { GraphQLOptionsArg, GraphQLWhereArg, Context, RelationField } from "../types";
import { createAuthAndParams } from "./create-auth-and-params";
import { createDatetimeElement } from "./projection/elements/create-datetime-element";
import createPointElement from "./projection/elements/create-point-element";
import mapToDbProperty from "../utils/map-to-db-property";
import { createFieldAggregation } from "./field-aggregations/create-field-aggregation";
import { addGlobalIdField } from "../utils/global-node-projection";
import { getRelationshipDirection } from "../utils/get-relationship-direction";
import { generateMissingOrAliasedFields, filterFieldsInSelection, generateProjectionField } from "./utils/resolveTree";
import { removeDuplicates } from "../utils/utils";
import * as CypherBuilder from "./cypher-builder/CypherBuilder";
import { createProjectionSubquery } from "./projection/subquery/create-projection-subquery";
import { collectUnionSubqueriesResults } from "./projection/subquery/collect-union-subqueries-results";

import createInterfaceProjectionAndParams from "./create-interface-projection-and-params";

import { createConnectionClause } from "./connection-clause/create-connection-clause";

import { translateCypherDirectiveProjection } from "./projection/subquery/translate-cypher-directive-projection";

interface Res {
    projection: string[];
    params: any;
    meta: ProjectionMeta;
    subqueries: Array<CypherBuilder.Clause>;
    subqueriesBeforeSort: Array<CypherBuilder.Clause>;
}

export interface ProjectionMeta {
    authValidateStrs?: string[];
    cypherSortFields?: string[];
}

export type ProjectionResult = {
    projection: string;
    params: Record<string, any>;
    meta: ProjectionMeta;
    subqueries: Array<CypherBuilder.Clause>;
    subqueriesBeforeSort: Array<CypherBuilder.Clause>;
};

export default function createProjectionAndParams({
    resolveTree,
    node,
    context,
    chainStr,
    varName,
    literalElements,
    resolveType,
}: {
    resolveTree: ResolveTree;
    node: Node;
    context: Context;
    chainStr?: string;
    varName: string;
    literalElements?: boolean;
    resolveType?: boolean;
}): ProjectionResult {
    function reducer(res: Res, field: ResolveTree): Res {
        const alias = field.alias;
        let param = "";
        if (chainStr) {
            param = `${chainStr}_${alias}`;
        } else {
            param = `${varName}_${alias}`;
        }

        const whereInput = field.args.where as GraphQLWhereArg;
        const optionsInput = (field.args.options || {}) as GraphQLOptionsArg;
        const cypherField = node.cypherFields.find((x) => x.fieldName === field.name);
        const relationField = node.relationFields.find((x) => x.fieldName === field.name);
        const connectionField = node.connectionFields.find((x) => x.fieldName === field.name);
        const pointField = node.pointFields.find((x) => x.fieldName === field.name);
        const temporalField = node.temporalFields.find((x) => x.fieldName === field.name);
        const authableField = node.authableFields.find((x) => x.fieldName === field.name);

<<<<<<< HEAD
        if (authableField && authableField.auth) {
            const allowAndParams = createAuthAndParams({
                entity: authableField,
                operations: "READ",
                context,
                allow: { parentNode: node, varName, chainStr: param },
            });
            if (allowAndParams[0]) {
                if (!res.meta.authValidateStrs) {
                    res.meta.authValidateStrs = [];
=======
        if (authableField) {
            // TODO: move this to translate-top-level
            if (authableField.auth) {
                const allowAndParams = createAuthAndParams({
                    entity: authableField,
                    operations: "READ",
                    context,
                    allow: { parentNode: node, varName, chainStr: param },
                });
                if (allowAndParams[0]) {
                    if (!res.meta.authValidateStrs) {
                        res.meta.authValidateStrs = [];
                    }
                    res.meta.authValidateStrs?.push(allowAndParams[0]);
                    res.params = { ...res.params, ...allowAndParams[1] };
>>>>>>> d51e8057
                }
                res.meta.authValidateStrs?.push(allowAndParams[0]);
                res.params = { ...res.params, ...allowAndParams[1] };
            }
        }

        if (cypherField) {
            return translateCypherDirectiveProjection({
                context,
                cypherField,
                field,
                node,
                alias,
                param,
                chainStr: chainStr || varName,
                res,
            });
        }

        if (relationField) {
            const referenceNode = context.nodes.find((x) => x.name === relationField.typeMeta.name);

            if (referenceNode?.queryOptions) {
                optionsInput.limit = referenceNode.queryOptions.getLimit(optionsInput.limit);
            }

            if (relationField.interface) {
                const interfaceResolveTree = field;

                const prevRelationshipFields: string[] = [];
                const relationshipField = node.relationFields.find(
                    (x) => x.fieldName === interfaceResolveTree.name
                ) as RelationField;
                const interfaceProjection = createInterfaceProjectionAndParams({
                    resolveTree: interfaceResolveTree,
                    field: relationshipField,
                    context,
                    nodeVariable: varName,
                    withVars: prevRelationshipFields,
                });
                res.subqueries.push(interfaceProjection);
                res.projection.push(`${field.alias}: ${varName}_${field.name}`);

                return res;
            }

            if (relationField.union) {
                const referenceNodes = context.nodes.filter(
                    (x) =>
                        relationField.union?.nodes?.includes(x.name) &&
                        (!field.args.where || Object.prototype.hasOwnProperty.call(field.args.where, x.name))
                );

                const parentNode = new CypherBuilder.NamedNode(chainStr || varName);

                const unionSubqueries: CypherBuilder.Clause[] = [];
                const unionVariableName = `${param}`;
                for (const refNode of referenceNodes) {
                    const refNodeInterfaceNames = node.interfaces.map(
                        (implementedInterface) => implementedInterface.name.value
                    );
                    const hasFields = Object.keys(field.fieldsByTypeName).some((fieldByTypeName) =>
                        [refNode.name, ...refNodeInterfaceNames].includes(fieldByTypeName)
                    );
                    const recurse = createProjectionAndParams({
                        resolveTree: field,
                        node: refNode,
                        context,
                        varName: `${varName}_${alias}`,
                        chainStr: unionVariableName,
                    });
                    res.params = { ...res.params, ...recurse.params };

                    const direction = getRelationshipDirection(relationField, field.args);

                    let nestedProjection = [
                        ` { __resolveType: "${refNode.name}", `,
                        recurse.projection.replace("{", ""),
                    ].join("");

                    if (!hasFields) {
                        nestedProjection = `{ __resolveType: "${refNode.name}" }`;
                    }
                    const subquery = createProjectionSubquery({
                        parentNode,
                        whereInput: field.args.where ? field.args.where[refNode.name] : field.args.where,
                        node: refNode,
                        context,
                        alias: unionVariableName,
                        nestedProjection,
                        nestedSubqueries: [...recurse.subqueriesBeforeSort, ...recurse.subqueries],
                        relationField,
                        relationshipDirection: direction,
                        optionsInput,
                        authValidateStrs: recurse.meta?.authValidateStrs,
                        addSkipAndLimit: false,
                        collect: false,
                    });

                    const unionWith = new CypherBuilder.With(parentNode);
                    unionSubqueries.push(CypherBuilder.concat(unionWith, subquery));
                }

                const unionClause = new CypherBuilder.Union(...unionSubqueries);

                const collectAndLimitStatements = collectUnionSubqueriesResults({
                    resultVariable: new CypherBuilder.NamedNode(unionVariableName),
                    optionsInput,
                    isArray: Boolean(relationField.typeMeta.array),
                });

                const unionAndSort = CypherBuilder.concat(
                    new CypherBuilder.Call(unionClause),
                    collectAndLimitStatements
                );
                res.subqueries.push(new CypherBuilder.Call(unionAndSort).innerWith(parentNode));
                res.projection.push(`${alias}: ${unionVariableName}`);

                return res;
            }

            const recurse = createProjectionAndParams({
                resolveTree: field,
                node: referenceNode || node,
                context,
                varName: `${varName}_${alias}`,
                chainStr: param,
            });
            res.params = { ...res.params, ...recurse.params };

            const parentNode = new CypherBuilder.NamedNode(chainStr || varName);

            const direction = getRelationshipDirection(relationField, field.args);
            const subquery = createProjectionSubquery({
                parentNode,
                whereInput,
                node: referenceNode as Node, // TODO: improve typings
                context,
                alias: param,
                nestedProjection: recurse.projection,
                nestedSubqueries: [...recurse.subqueriesBeforeSort, ...recurse.subqueries],
                relationField,
                relationshipDirection: direction,
                optionsInput,
                authValidateStrs: recurse.meta?.authValidateStrs,
            });
            res.subqueries.push(new CypherBuilder.Call(subquery).innerWith(parentNode));
            res.projection.push(`${alias}: ${param}`);
            return res;
        }

        const aggregationFieldProjection = createFieldAggregation({
            context,
            nodeLabel: chainStr || varName,
            node,
            field,
        });

        if (aggregationFieldProjection) {
            res.projection.push(`${alias}: ${aggregationFieldProjection.query}`);
            res.params = { ...res.params, ...aggregationFieldProjection.params };
            return res;
        }

        if (connectionField) {
            const connectionClause = new CypherBuilder.Call(
                createConnectionClause({
                    resolveTree: field,
                    field: connectionField,
                    context,
                    nodeVariable: varName,
                    returnVariable: new CypherBuilder.NamedVariable(param),
                })
            ).innerWith(new CypherBuilder.NamedNode(varName));

            const connection = connectionClause.build(`${varName}_connection_${field.alias}`); // TODO: remove build from here
            const stupidParams = connection.params;

            const connectionSubClause = new CypherBuilder.RawCypher(() => {
                // TODO: avoid REPLACE_ME in params and return them here

                return [connection.cypher, {}];
            });
            res.subqueries.push(connectionSubClause);
            res.projection.push(`${field.alias}: ${param}`);

            res.params = { ...res.params, ...stupidParams };
            return res;
        }

        if (pointField) {
            res.projection.push(createPointElement({ resolveTree: field, field: pointField, variable: varName }));
        } else if (temporalField?.typeMeta.name === "DateTime") {
            res.projection.push(createDatetimeElement({ resolveTree: field, field: temporalField, variable: varName }));
        } else {
            // In the case of using the @alias directive (map a GraphQL field to a db prop)
            // the output will be RETURN varName {GraphQLfield: varName.dbAlias}
            const dbFieldName = mapToDbProperty(node, field.name);

            // If field is aliased, rename projected field to alias and set to varName.fieldName
            // e.g. RETURN varname { .fieldName } -> RETURN varName { alias: varName.fieldName }
            let aliasedProj: string;

            if (alias !== field.name || dbFieldName !== field.name || literalElements) {
                aliasedProj = `${alias}: ${varName}`;
            } else {
                aliasedProj = "";
            }
            res.projection.push(`${aliasedProj}.${dbFieldName}`);
        }

        return res;
    }

    let existingProjection = { ...resolveTree.fieldsByTypeName[node.name] };

    // If we have a query for a globalNode and it includes the "id" field
    // we modify the projection to include the appropriate db fields

    if (node.isGlobalNode && existingProjection.id) {
        existingProjection = addGlobalIdField(existingProjection, node.getGlobalIdField());
    }

    // Fields of reference node to sort on. Since sorting is done on projection, if field is not selected
    // sort will fail silently

    const sortFieldNames = ((resolveTree.args.options as GraphQLOptionsArg)?.sort ?? []).map(Object.keys).flat();

    // Iterate over fields name in sort argument
    const nodeFields = sortFieldNames.reduce(
        (acc, sortFieldName) => ({
            ...acc,
            // If fieldname is not found in fields of selection set
            ...(!Object.values(existingProjection).find((field) => field.name === sortFieldName)
                ? // generate a basic resolve tree
                  generateProjectionField({ name: sortFieldName })
                : {}),
        }),
        // and add it to existing fields for projection
        existingProjection
    );

    // Include fields of implemented interfaces to allow for fragments on interfaces
    // cf. https://github.com/neo4j/graphql/issues/476
    const mergedSelectedFields: Record<string, ResolveTree> = mergeDeep<Record<string, ResolveTree>[]>([
        nodeFields,
        ...node.interfaces.map((i) => resolveTree.fieldsByTypeName[i.name.value]),
    ]);

    // Merge fields for final projection to account for multiple fragments
    // cf. https://github.com/neo4j/graphql/issues/920
    const mergedFields: Record<string, ResolveTree> = mergeDeep<Record<string, ResolveTree>[]>([
        mergedSelectedFields,
        generateMissingOrAliasedSortFields({ selection: mergedSelectedFields, resolveTree }),
        generateMissingOrAliasedRequiredFields({ selection: mergedSelectedFields, node }),
    ]);

    const { projection, params, meta, subqueries, subqueriesBeforeSort } = Object.values(mergedFields).reduce(reducer, {
        projection: resolveType ? [`__resolveType: "${node.name}"`] : [],
        params: {},
        meta: {},
        subqueries: [],
        subqueriesBeforeSort: [],
    });

    return {
        projection: `{ ${projection.join(", ")} }`,
        params,
        meta,
        subqueries,
        subqueriesBeforeSort,
    };
}

// Generates any missing fields required for sorting
const generateMissingOrAliasedSortFields = ({
    selection,
    resolveTree,
}: {
    selection: Record<string, ResolveTree>;
    resolveTree: ResolveTree;
}): Record<string, ResolveTree> => {
    const sortFieldNames = removeDuplicates(
        ((resolveTree.args.options as GraphQLOptionsArg)?.sort ?? []).map(Object.keys).flat()
    );

    return generateMissingOrAliasedFields({ fieldNames: sortFieldNames, selection });
};

// Generated any missing fields required for custom resolvers
const generateMissingOrAliasedRequiredFields = ({
    node,
    selection,
}: {
    node: Node;
    selection: Record<string, ResolveTree>;
}): Record<string, ResolveTree> => {
    const requiredFields = removeDuplicates(
        filterFieldsInSelection({ fields: node.customResolverFields, selection })
            .map((f) => f.requiredFields)
            .flat()
    );

    return generateMissingOrAliasedFields({ fieldNames: requiredFields, selection });
};<|MERGE_RESOLUTION|>--- conflicted
+++ resolved
@@ -96,18 +96,6 @@
         const temporalField = node.temporalFields.find((x) => x.fieldName === field.name);
         const authableField = node.authableFields.find((x) => x.fieldName === field.name);
 
-<<<<<<< HEAD
-        if (authableField && authableField.auth) {
-            const allowAndParams = createAuthAndParams({
-                entity: authableField,
-                operations: "READ",
-                context,
-                allow: { parentNode: node, varName, chainStr: param },
-            });
-            if (allowAndParams[0]) {
-                if (!res.meta.authValidateStrs) {
-                    res.meta.authValidateStrs = [];
-=======
         if (authableField) {
             // TODO: move this to translate-top-level
             if (authableField.auth) {
@@ -123,7 +111,6 @@
                     }
                     res.meta.authValidateStrs?.push(allowAndParams[0]);
                     res.params = { ...res.params, ...allowAndParams[1] };
->>>>>>> d51e8057
                 }
                 res.meta.authValidateStrs?.push(allowAndParams[0]);
                 res.params = { ...res.params, ...allowAndParams[1] };
