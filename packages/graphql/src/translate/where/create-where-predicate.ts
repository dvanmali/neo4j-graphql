/*
 * Copyright (c) "Neo4j"
 * Neo4j Sweden AB [http://neo4j.com]
 *
 * This file is part of Neo4j.
 *
 * Licensed under the Apache License, Version 2.0 (the "License");
 * you may not use this file except in compliance with the License.
 * You may obtain a copy of the License at
 *
 *     http://www.apache.org/licenses/LICENSE-2.0
 *
 * Unless required by applicable law or agreed to in writing, software
 * distributed under the License is distributed on an "AS IS" BASIS,
 * WITHOUT WARRANTIES OR CONDITIONS OF ANY KIND, either express or implied.
 * See the License for the specific language governing permissions and
 * limitations under the License.
 */

import type { GraphQLWhereArg, Context, PredicateReturn, OuterRelationshipData } from "../../types";
import type { GraphElement } from "../../classes";
import Cypher from "@neo4j/cypher-builder";
// Recursive function
import { createPropertyWhere } from "./property-operations/create-property-where";
<<<<<<< HEAD

type WhereOperators = "OR" | "AND";

function isWhereOperator(key: string): key is WhereOperators {
    return ["OR", "AND"].includes(key);
}
=======
import { getCypherLogicalOperator, isLogicalOperator, LogicalOperator } from "../utils/logical-operators";
import type { ListPredicate } from "./utils";
import { asArray } from "../../utils/utils";
>>>>>>> 90380fc3

/** Translate a target node and GraphQL input into a Cypher operation o valid where expression */
export function createWherePredicate({
    targetElement,
    whereInput,
    context,
    element,
    outerRelationshipData,
}: {
    targetElement: Cypher.Variable;
    whereInput: GraphQLWhereArg;
    context: Context;
    element: GraphElement;
    outerRelationshipData: OuterRelationshipData;
}): PredicateReturn {
    const whereFields = Object.entries(whereInput);
    const predicates: Cypher.Predicate[] = [];
    let subqueries: Cypher.CompositeClause | undefined;
    whereFields.forEach(([key, value]) => {
<<<<<<< HEAD
        if (isWhereOperator(key)) {
            const { predicate, preComputedSubqueries } = createNestedPredicate({
                key,
                element,
                targetElement,
                context,
                value,
                outerRelationshipData,
=======
        if (isLogicalOperator(key)) {
            const {
                predicate,
                preComputedSubqueries,
                requiredVariables: innerRequiredVariables,
                aggregatingVariables: innerAggregatingVariables,
            } = createNestedPredicate({
                key: key as LogicalOperator,
                element,
                targetElement,
                context,
                value: asArray(value),
                listPredicateStr,
                requiredVariables,
>>>>>>> 90380fc3
            });
            if (predicate) {
                predicates.push(predicate);
                if (preComputedSubqueries && !preComputedSubqueries.empty)
                    subqueries = Cypher.concat(subqueries, preComputedSubqueries);
            }
            return;
        }
        const { predicate, preComputedSubqueries } = createPropertyWhere({
            key,
            value,
            element,
            targetElement,
            context,
            outerRelationshipData,
        });
        if (predicate) {
            predicates.push(predicate);
            if (preComputedSubqueries && !preComputedSubqueries.empty)
                subqueries = Cypher.concat(subqueries, preComputedSubqueries);
            return;
        }
    });
    // Implicit AND
    return {
        predicate: Cypher.and(...predicates),
        preComputedSubqueries: subqueries,
    };
}

function createNestedPredicate({
    key,
    element,
    targetElement,
    context,
    value,
    outerRelationshipData,
}: {
    key: LogicalOperator;
    element: GraphElement;
    targetElement: Cypher.Variable;
    context: Context;
<<<<<<< HEAD
    outerRelationshipData: OuterRelationshipData;
=======
    value: Array<GraphQLWhereArg>;
    listPredicateStr?: ListPredicate;
    requiredVariables: Cypher.Variable[];
>>>>>>> 90380fc3
}): PredicateReturn {
    const nested: Cypher.Predicate[] = [];
    let subqueries: Cypher.CompositeClause | undefined;

    value.forEach((v) => {
        const { predicate, preComputedSubqueries } = createWherePredicate({
            whereInput: v,
            element,
            targetElement,
            context,
            outerRelationshipData,
        });
        if (predicate) {
            nested.push(predicate);
        }
        if (preComputedSubqueries && !preComputedSubqueries.empty)
            subqueries = Cypher.concat(subqueries, preComputedSubqueries);
    });
<<<<<<< HEAD
    if (key === "OR") {
        return {
            predicate: Cypher.or(...nested),
            preComputedSubqueries: subqueries,
        };
    }
    return {
        predicate: Cypher.and(...nested),
        preComputedSubqueries: subqueries,
    };
=======
    const logicalOperator = getCypherLogicalOperator(key);
    return { predicate: logicalOperator(...nested), preComputedSubqueries: subqueries, requiredVariables, aggregatingVariables  };
>>>>>>> 90380fc3
}<|MERGE_RESOLUTION|>--- conflicted
+++ resolved
@@ -22,18 +22,8 @@
 import Cypher from "@neo4j/cypher-builder";
 // Recursive function
 import { createPropertyWhere } from "./property-operations/create-property-where";
-<<<<<<< HEAD
-
-type WhereOperators = "OR" | "AND";
-
-function isWhereOperator(key: string): key is WhereOperators {
-    return ["OR", "AND"].includes(key);
-}
-=======
 import { getCypherLogicalOperator, isLogicalOperator, LogicalOperator } from "../utils/logical-operators";
-import type { ListPredicate } from "./utils";
 import { asArray } from "../../utils/utils";
->>>>>>> 90380fc3
 
 /** Translate a target node and GraphQL input into a Cypher operation o valid where expression */
 export function createWherePredicate({
@@ -53,31 +43,14 @@
     const predicates: Cypher.Predicate[] = [];
     let subqueries: Cypher.CompositeClause | undefined;
     whereFields.forEach(([key, value]) => {
-<<<<<<< HEAD
-        if (isWhereOperator(key)) {
+        if (isLogicalOperator(key)) {
             const { predicate, preComputedSubqueries } = createNestedPredicate({
-                key,
-                element,
-                targetElement,
-                context,
-                value,
-                outerRelationshipData,
-=======
-        if (isLogicalOperator(key)) {
-            const {
-                predicate,
-                preComputedSubqueries,
-                requiredVariables: innerRequiredVariables,
-                aggregatingVariables: innerAggregatingVariables,
-            } = createNestedPredicate({
                 key: key as LogicalOperator,
                 element,
                 targetElement,
                 context,
                 value: asArray(value),
-                listPredicateStr,
-                requiredVariables,
->>>>>>> 90380fc3
+                outerRelationshipData,
             });
             if (predicate) {
                 predicates.push(predicate);
@@ -120,13 +93,8 @@
     element: GraphElement;
     targetElement: Cypher.Variable;
     context: Context;
-<<<<<<< HEAD
+    value: Array<GraphQLWhereArg>;
     outerRelationshipData: OuterRelationshipData;
-=======
-    value: Array<GraphQLWhereArg>;
-    listPredicateStr?: ListPredicate;
-    requiredVariables: Cypher.Variable[];
->>>>>>> 90380fc3
 }): PredicateReturn {
     const nested: Cypher.Predicate[] = [];
     let subqueries: Cypher.CompositeClause | undefined;
@@ -145,19 +113,6 @@
         if (preComputedSubqueries && !preComputedSubqueries.empty)
             subqueries = Cypher.concat(subqueries, preComputedSubqueries);
     });
-<<<<<<< HEAD
-    if (key === "OR") {
-        return {
-            predicate: Cypher.or(...nested),
-            preComputedSubqueries: subqueries,
-        };
-    }
-    return {
-        predicate: Cypher.and(...nested),
-        preComputedSubqueries: subqueries,
-    };
-=======
     const logicalOperator = getCypherLogicalOperator(key);
-    return { predicate: logicalOperator(...nested), preComputedSubqueries: subqueries, requiredVariables, aggregatingVariables  };
->>>>>>> 90380fc3
+    return { predicate: logicalOperator(...nested), preComputedSubqueries: subqueries };
 }