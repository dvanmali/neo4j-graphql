--- conflicted
+++ resolved
@@ -20,12 +20,9 @@
 import { GraphQLWhereArg, Context, ConnectionWhereArg } from "../../types";
 import { Node, Relationship } from "../../classes";
 import createFilter from "./create-filter";
-<<<<<<< HEAD
 import mapToDbProperty from "../../utils/map-to-db-property";
-=======
 import createConnectionWhereAndParams from "./create-connection-where-and-params";
 import { wrapInApocRunFirstColumn } from "../utils/apoc-run";
->>>>>>> 343c3934
 
 interface Res {
     clauses: string[];
@@ -71,14 +68,6 @@
 
         const match = re.exec(key);
 
-<<<<<<< HEAD
-        const fieldName = match?.groups?.field;
-        if (fieldName === undefined) {
-            throw new Error("FieldName cannot be undefined");
-        }
-        const not = !!match?.groups?.not;
-        const operator = match?.groups?.operator;
-=======
         if (!match) {
             throw new Error(`Failed to match key in filter: ${key}`);
         }
@@ -92,7 +81,6 @@
         const not = !!match.groups?.not;
         const operator = match.groups?.operator;
 
->>>>>>> 343c3934
         const pointField = node.pointFields.find((x) => x.fieldName === fieldName);
         // Comparison operations requires adding dates to durations
         // See https://neo4j.com/developer/cypher/dates-datetimes-durations/#comparing-filtering-values
