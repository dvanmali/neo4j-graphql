--- conflicted
+++ resolved
@@ -24,14 +24,9 @@
 import { AUTH_FORBIDDEN_ERROR, META_CYPHER_VARIABLE } from "../constants";
 import { filterTruthy } from "../utils/utils";
 import { CallbackBucket } from "../classes/CallbackBucket";
-<<<<<<< HEAD
-import * as CypherBuilder from "./cypher-builder/CypherBuilder";
-import { compileCypherIfExists } from "./cypher-builder/utils/utils";
+import Cypher from "@neo4j/cypher-builder";
 import unwindCreate from "./unwind-create";
 import { UnsupportedUnwindOptimisation } from "./batch-create/batch-create";
-=======
-import Cypher from "@neo4j/cypher-builder";
->>>>>>> 86c27736
 
 export default async function translateCreate({
     context,
@@ -41,7 +36,7 @@
     node: Node;
 }): Promise<{ cypher: string; params: Record<string, any> }> {
     try {
-        return await unwindCreate({ context, node});
+        return await unwindCreate({ context, node });
     } catch (error) {
         if (!(error instanceof UnsupportedUnwindOptimisation)) {
             throw error;
@@ -103,12 +98,8 @@
     if (metaNames.length > 0) {
         projectionWith.push(`${metaNames.join(" + ")} AS meta`);
     }
-<<<<<<< HEAD
-    let projectionSubquery: CypherBuilder.Clause | undefined;
-=======
 
     let projectionSubquery: Cypher.Clause | undefined;
->>>>>>> 86c27736
     if (nodeProjection) {
         let projAuth = "";
         const projection = createProjectionAndParams({
@@ -182,14 +173,9 @@
         : {};
     const returnStatement = generateCreateReturnStatement(projectionStr, context.subscriptionsEnabled);
     const projectionWithStr = context.subscriptionsEnabled ? `WITH ${projectionWith.join(", ")}` : "";
-<<<<<<< HEAD
-    const createQuery = new CypherBuilder.RawCypher((env) => {
-        const projectionSubqueryStr = compileCypherIfExists(projectionSubquery, env);
-=======
 
     const createQuery = new Cypher.RawCypher((env) => {
         const projectionSubqueryStr = projectionSubquery ? `\n${projectionSubquery.getCypher(env)}` : "";
->>>>>>> 86c27736
         // TODO: avoid REPLACE_ME
         const replacedProjectionSubqueryStrs = createStrs.length
             ? createStrs.map((_, i) => {
