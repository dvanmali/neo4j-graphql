/*
 * Copyright (c) "Neo4j"
 * Neo4j Sweden AB [http://neo4j.com]
 *
 * This file is part of Neo4j.
 *
 * Licensed under the Apache License, Version 2.0 (the "License");
 * you may not use this file except in compliance with the License.
 * You may obtain a copy of the License at
 *
 *     http://www.apache.org/licenses/LICENSE-2.0
 *
 * Unless required by applicable law or agreed to in writing, software
 * distributed under the License is distributed on an "AS IS" BASIS,
 * WITHOUT WARRANTIES OR CONDITIONS OF ANY KIND, either express or implied.
 * See the License for the specific language governing permissions and
 * limitations under the License.
 */

import type { Node } from "../classes";
import createProjectionAndParams from "./create-projection-and-params";
import createCreateAndParams from "./create-create-and-params";
import type { Context } from "../types";
import { AUTH_FORBIDDEN_ERROR, META_CYPHER_VARIABLE } from "../constants";
import { filterTruthy } from "../utils/utils";
import { CallbackBucket } from "../classes/CallbackBucket";
import * as CypherBuilder from "./cypher-builder/CypherBuilder";
import { compileCypherIfExists } from "./cypher-builder/utils/utils";

export default async function translateCreateOld({
    context,
    node,
}: {
    context: Context;
    node: Node;
}): Promise<{ cypher: string; params: Record<string, any> }> {
    const { resolveTree } = context;
    const mutationInputs = resolveTree.args.input as any[];
    const connectionStrs: string[] = [];
    const interfaceStrs: string[] = [];
    const projectionWith: string[] = [];
    const callbackBucket: CallbackBucket = new CallbackBucket(context);
    let connectionParams: any;
    let interfaceParams: any;
    const mutationResponse = resolveTree.fieldsByTypeName[node.mutationResponseTypeNames.create];
    const nodeProjection = Object.values(mutationResponse).find((field) => field.name === node.plural);
    const metaNames: string[] = [];
<<<<<<< HEAD
    const { createStrs, params } = (resolveTree.args.input as any[]).reduce(
=======

    const { createStrs, params } = mutationInputs.reduce(
>>>>>>> d51e8057
        (res, input, index) => {
            const varName = `this${index}`;
            const create = [`CALL {`];
            const withVars = [varName];
            projectionWith.push(varName);
            if (context.subscriptionsEnabled) {
                create.push(`WITH [] AS ${META_CYPHER_VARIABLE}`);
                withVars.push(META_CYPHER_VARIABLE);
            }
            const createAndParams = createCreateAndParams({
                input,
                node,
                context,
                varName,
                withVars,
                includeRelationshipValidation: true,
                topLevelNodeVariable: varName,
                callbackBucket,
            });
            create.push(`${createAndParams[0]}`);
            if (context.subscriptionsEnabled) {
                const metaVariable = `${varName}_${META_CYPHER_VARIABLE}`;
                create.push(`RETURN ${varName}, ${META_CYPHER_VARIABLE} AS ${metaVariable}`);
                metaNames.push(metaVariable);
            } else {
                create.push(`RETURN ${varName}`);
            }
            create.push(`}`);
            res.createStrs.push(create.join("\n"));
            res.params = { ...res.params, ...createAndParams[1] };
            return res;
        },
        { createStrs: [], params: {}, withVars: [] }
    ) as {
        createStrs: string[];
        params: any;
    };
    let replacedProjectionParams: Record<string, unknown> = {};
    let projectionStr: string | undefined;
    let authCalls: string | undefined;
    if (metaNames.length > 0) {
        projectionWith.push(`${metaNames.join(" + ")} AS meta`);
    }
    let projectionSubquery: CypherBuilder.Clause | undefined;
    if (nodeProjection) {
        let projAuth = "";
        const projection = createProjectionAndParams({
            node,
            context,
            resolveTree: nodeProjection,
            varName: "REPLACE_ME",
        });
        projectionSubquery = CypherBuilder.concat(...projection.subqueriesBeforeSort, ...projection.subqueries);
        if (projection.meta?.authValidateStrs?.length) {
            projAuth = `CALL apoc.util.validate(NOT (${projection.meta.authValidateStrs.join(
                " AND "
            )}), "${AUTH_FORBIDDEN_ERROR}", [0])`;
        }
        replacedProjectionParams = Object.entries(projection.params).reduce((res, [key, value]) => {
            return { ...res, [key.replace("REPLACE_ME", "projection")]: value };
        }, {});
        projectionStr = createStrs
            .map(
                (_, i) =>
                    `\nthis${i} ${projection.projection
                        // First look to see if projection param is being reassigned
                        // e.g. in an apoc.cypher.runFirstColumn function call used in createProjection->connectionField
                        .replace(/REPLACE_ME(?=\w+: \$REPLACE_ME)/g, "projection")
                        .replace(/\$REPLACE_ME/g, "$projection")
                        .replace(/REPLACE_ME/g, `this${i}`)}`
            )
            .join(", ");
        authCalls = createStrs
            .map((_, i) => projAuth.replace(/\$REPLACE_ME/g, "$projection").replace(/REPLACE_ME/g, `this${i}`))
            .join("\n");
<<<<<<< HEAD
        const withVars = context.subscriptionsEnabled ? [META_CYPHER_VARIABLE] : [];
        if (projection.meta?.connectionFields?.length) {
            projection.meta.connectionFields.forEach((connectionResolveTree) => {
                const connectionField = node.connectionFields.find(
                    (x) => x.fieldName === connectionResolveTree.name
                ) as ConnectionField;
                const connection = createConnectionAndParams({
                    resolveTree: connectionResolveTree,
                    field: connectionField,
                    context,
                    nodeVariable: "REPLACE_ME",
                    withVars,
                });
                connectionStrs.push(connection[0]);
                if (!connectionParams) connectionParams = {};
                connectionParams = { ...connectionParams, ...connection[1] };
            });
        }
=======
>>>>>>> d51e8057
    }
    const replacedConnectionStrs = connectionStrs.length
        ? createStrs.map((_, i) => {
              return connectionStrs
                  .map((connectionStr) => {
                      return connectionStr.replace(/REPLACE_ME/g, `this${i}`);
                  })
                  .join("\n");
          })
        : [];
    const replacedInterfaceStrs = interfaceStrs.length
        ? createStrs.map((_, i) => {
              return interfaceStrs
                  .map((interfaceStr) => {
                      return interfaceStr.replace(/REPLACE_ME/g, `this${i}`);
                  })
                  .join("\n");
          })
        : [];
    const replacedConnectionParams = connectionParams
        ? createStrs.reduce((res1, _, i) => {
              return {
                  ...res1,
                  ...Object.entries(connectionParams).reduce((res2, [key, value]) => {
                      return { ...res2, [key.replace("REPLACE_ME", `this${i}`)]: value };
                  }, {}),
              };
          }, {})
        : {};
    const replacedInterfaceParams = interfaceParams
        ? createStrs.reduce((res1, _, i) => {
              return {
                  ...res1,
                  ...Object.entries(interfaceParams).reduce((res2, [key, value]) => {
                      return { ...res2, [key.replace("REPLACE_ME", `this${i}`)]: value };
                  }, {}),
              };
          }, {})
        : {};
    const returnStatement = generateCreateReturnStatement(projectionStr, context.subscriptionsEnabled);
    const projectionWithStr = context.subscriptionsEnabled ? `WITH ${projectionWith.join(", ")}` : "";
    const createQuery = new CypherBuilder.RawCypher((env) => {
        const projectionSubqueryStr = compileCypherIfExists(projectionSubquery, env);
        // TODO: avoid REPLACE_ME
        const replacedProjectionSubqueryStrs = createStrs.length
            ? createStrs.map((_, i) => {
                  return projectionSubqueryStr
                      .replace(/REPLACE_ME(?=\w+: \$REPLACE_ME)/g, "projection")
                      .replace(/\$REPLACE_ME/g, "$projection")
                      .replace(/REPLACE_ME/g, `this${i}`);
              })
            : [];
        const cypher = filterTruthy([
            `${createStrs.join("\n")}`,
            projectionWithStr,
            authCalls,
            ...replacedConnectionStrs,
            ...replacedInterfaceStrs,
            ...replacedProjectionSubqueryStrs,
            returnStatement,
        ])
            .filter(Boolean)
            .join("\n");
        return [
            cypher,
            {
                ...params,
                ...replacedProjectionParams,
                ...replacedConnectionParams,
                ...replacedInterfaceParams,
            },
        ];
    });
    const createQueryCypher = createQuery.build("create_");
    const { cypher, params: resolvedCallbacks } = await callbackBucket.resolveCallbacksAndFilterCypher({
        cypher: createQueryCypher.cypher,
    });
    return {
        cypher,
        params: {
            ...createQueryCypher.params,
            resolvedCallbacks,
        },
    };
}
function generateCreateReturnStatement(projectionStr: string | undefined, subscriptionsEnabled: boolean): string {
    const statements: string[] = [];
    if (projectionStr) {
        statements.push(`[${projectionStr}] AS data`);
    }
    if (subscriptionsEnabled) {
        statements.push(META_CYPHER_VARIABLE);
    }
    if (statements.length === 0) {
        statements.push("'Query cannot conclude with CALL'");
    }
    return `RETURN ${statements.join(", ")}`;
}<|MERGE_RESOLUTION|>--- conflicted
+++ resolved
@@ -45,12 +45,7 @@
     const mutationResponse = resolveTree.fieldsByTypeName[node.mutationResponseTypeNames.create];
     const nodeProjection = Object.values(mutationResponse).find((field) => field.name === node.plural);
     const metaNames: string[] = [];
-<<<<<<< HEAD
-    const { createStrs, params } = (resolveTree.args.input as any[]).reduce(
-=======
-
     const { createStrs, params } = mutationInputs.reduce(
->>>>>>> d51e8057
         (res, input, index) => {
             const varName = `this${index}`;
             const create = [`CALL {`];
@@ -126,28 +121,8 @@
         authCalls = createStrs
             .map((_, i) => projAuth.replace(/\$REPLACE_ME/g, "$projection").replace(/REPLACE_ME/g, `this${i}`))
             .join("\n");
-<<<<<<< HEAD
-        const withVars = context.subscriptionsEnabled ? [META_CYPHER_VARIABLE] : [];
-        if (projection.meta?.connectionFields?.length) {
-            projection.meta.connectionFields.forEach((connectionResolveTree) => {
-                const connectionField = node.connectionFields.find(
-                    (x) => x.fieldName === connectionResolveTree.name
-                ) as ConnectionField;
-                const connection = createConnectionAndParams({
-                    resolveTree: connectionResolveTree,
-                    field: connectionField,
-                    context,
-                    nodeVariable: "REPLACE_ME",
-                    withVars,
-                });
-                connectionStrs.push(connection[0]);
-                if (!connectionParams) connectionParams = {};
-                connectionParams = { ...connectionParams, ...connection[1] };
-            });
-        }
-=======
->>>>>>> d51e8057
-    }
+    }
+  
     const replacedConnectionStrs = connectionStrs.length
         ? createStrs.map((_, i) => {
               return connectionStrs
