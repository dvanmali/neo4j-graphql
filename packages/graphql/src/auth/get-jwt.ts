--- conflicted
+++ resolved
@@ -84,21 +84,7 @@
                 cacheMaxAge: 600000, // Defaults to 10m
             });
 
-<<<<<<< HEAD
-            /* eslint-disable-next-line no-inner-declarations */
-            function getKey(header, callback) {
-                client.getSigningKey(header.kid, (err, key) => {
-                    const signingKey = key.getPublicKey();
-                    callback(null, signingKey);
-                });
-            }
-
-            result = jsonwebtoken.verify(token, getKey, {
-                algorithms: ["HS256", "RS256"],
-            });
-=======
             result = await verifyJWKS(client, token);
->>>>>>> 680bc154
         } else if (jwtConfig.secret) {
             debug("Verifying JWT using secret");
 
