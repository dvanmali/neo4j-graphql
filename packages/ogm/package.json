{
    "name": "@neo4j/graphql-ogm",
<<<<<<< HEAD
    "version": "2.0.0-alpha.1",
=======
    "version": "2.0.0-alpha.2",
>>>>>>> 7fc5b64b
    "description": "GraphQL powered OGM for Neo4j and Javascript applications",
    "keywords": [
        "neo4j",
        "graphql",
        "ogm"
    ],
    "license": "Apache-2.0",
    "bugs": {
        "url": "https://github.com/neo4j/graphql/issues"
    },
    "homepage": "https://github.com/neo4j/graphql/tree/master/packages/ogm",
    "exports": "./dist/index.js",
    "main": "./dist/index.js",
    "types": "./dist/index.d.ts",
    "scripts": {
        "build": "tsc --project src/",
        "test": "jest",
        "test:unit": "jest src/**/*.test.ts",
        "test:unit:watch": "test:unit -- --watch",
        "test:int": "jest tests/integration",
        "test:int:watch": "test:int -- --watch",
        "conditional-publish": "(node ./scripts/check-version.js && npm publish --access=public) ; exit 0"
    },
    "author": "Neo4j Inc.",
    "dependencies": {
        "@graphql-tools/merge": "^6.2.13",
<<<<<<< HEAD
        "@neo4j/graphql": "^2.0.0-alpha.1",
=======
        "@neo4j/graphql": "^2.0.0-alpha.2",
>>>>>>> 7fc5b64b
        "camelcase": "^6.2.0",
        "pluralize": "^8.0.0"
    },
    "peerDependencies": {
        "graphql": "^15.0.0",
        "neo4j-driver": "^4.1.0"
    },
    "devDependencies": {
        "@types/jest": "26.0.8",
        "@types/node": "14.0.27",
        "graphql-tag": "2.11.0",
        "jest": "26.2.2",
        "libnpmsearch": "3.1.0",
        "npm-run-all": "^4.1.5",
        "randomstring": "1.1.5",
        "semver": "7.3.5",
        "ts-jest": "26.1.4",
        "typescript": "3.9.7"
    }
}<|MERGE_RESOLUTION|>--- conflicted
+++ resolved
@@ -1,10 +1,6 @@
 {
     "name": "@neo4j/graphql-ogm",
-<<<<<<< HEAD
-    "version": "2.0.0-alpha.1",
-=======
     "version": "2.0.0-alpha.2",
->>>>>>> 7fc5b64b
     "description": "GraphQL powered OGM for Neo4j and Javascript applications",
     "keywords": [
         "neo4j",
@@ -31,11 +27,7 @@
     "author": "Neo4j Inc.",
     "dependencies": {
         "@graphql-tools/merge": "^6.2.13",
-<<<<<<< HEAD
-        "@neo4j/graphql": "^2.0.0-alpha.1",
-=======
         "@neo4j/graphql": "^2.0.0-alpha.2",
->>>>>>> 7fc5b64b
         "camelcase": "^6.2.0",
         "pluralize": "^8.0.0"
     },
