--- conflicted
+++ resolved
@@ -135,13 +135,8 @@
   #         - "^16.0.0"
 
   #   steps:
-<<<<<<< HEAD
-  #     - uses: actions/checkout@v2
-  #     - uses: actions/setup-node@v2
-=======
   #     - uses: actions/checkout@v3
   #     - uses: actions/setup-node@v3
->>>>>>> d89eb7b9
   #       with:
   #         node-version: lts/*
   #         cache: yarn
